// SPDX-License-Identifier: GPL-2.0
/*
 * Performance events core code:
 *
 *  Copyright (C) 2008 Thomas Gleixner <tglx@linutronix.de>
 *  Copyright (C) 2008-2011 Red Hat, Inc., Ingo Molnar
 *  Copyright (C) 2008-2011 Red Hat, Inc., Peter Zijlstra
 *  Copyright  ©  2009 Paul Mackerras, IBM Corp. <paulus@au1.ibm.com>
 */

#include <linux/fs.h>
#include <linux/mm.h>
#include <linux/cpu.h>
#include <linux/smp.h>
#include <linux/idr.h>
#include <linux/file.h>
#include <linux/poll.h>
#include <linux/slab.h>
#include <linux/hash.h>
#include <linux/tick.h>
#include <linux/sysfs.h>
#include <linux/dcache.h>
#include <linux/percpu.h>
#include <linux/ptrace.h>
#include <linux/reboot.h>
#include <linux/vmstat.h>
#include <linux/device.h>
#include <linux/export.h>
#include <linux/vmalloc.h>
#include <linux/hardirq.h>
#include <linux/rculist.h>
#include <linux/uaccess.h>
#include <linux/syscalls.h>
#include <linux/anon_inodes.h>
#include <linux/kernel_stat.h>
#include <linux/cgroup.h>
#include <linux/perf_event.h>
#include <linux/trace_events.h>
#include <linux/hw_breakpoint.h>
#include <linux/mm_types.h>
#include <linux/module.h>
#include <linux/mman.h>
#include <linux/compat.h>
#include <linux/bpf.h>
#include <linux/filter.h>
#include <linux/namei.h>
#include <linux/parser.h>
#include <linux/sched/clock.h>
#include <linux/sched/mm.h>
#include <linux/proc_ns.h>
#include <linux/mount.h>

#include "internal.h"

#include <asm/irq_regs.h>

typedef int (*remote_function_f)(void *);

struct remote_function_call {
	struct task_struct	*p;
	remote_function_f	func;
	void			*info;
	int			ret;
};

static void remote_function(void *data)
{
	struct remote_function_call *tfc = data;
	struct task_struct *p = tfc->p;

	if (p) {
		/* -EAGAIN */
		if (task_cpu(p) != smp_processor_id())
			return;

		/*
		 * Now that we're on right CPU with IRQs disabled, we can test
		 * if we hit the right task without races.
		 */

		tfc->ret = -ESRCH; /* No such (running) process */
		if (p != current)
			return;
	}

	tfc->ret = tfc->func(tfc->info);
}

/**
 * task_function_call - call a function on the cpu on which a task runs
 * @p:		the task to evaluate
 * @func:	the function to be called
 * @info:	the function call argument
 *
 * Calls the function @func when the task is currently running. This might
 * be on the current CPU, which just calls the function directly
 *
 * returns: @func return value, or
 *	    -ESRCH  - when the process isn't running
 *	    -EAGAIN - when the process moved away
 */
static int
task_function_call(struct task_struct *p, remote_function_f func, void *info)
{
	struct remote_function_call data = {
		.p	= p,
		.func	= func,
		.info	= info,
		.ret	= -EAGAIN,
	};
	int ret;

	do {
		ret = smp_call_function_single(task_cpu(p), remote_function, &data, 1);
		if (!ret)
			ret = data.ret;
	} while (ret == -EAGAIN);

	return ret;
}

/**
 * cpu_function_call - call a function on the cpu
 * @func:	the function to be called
 * @info:	the function call argument
 *
 * Calls the function @func on the remote cpu.
 *
 * returns: @func return value or -ENXIO when the cpu is offline
 */
static int cpu_function_call(int cpu, remote_function_f func, void *info)
{
	struct remote_function_call data = {
		.p	= NULL,
		.func	= func,
		.info	= info,
		.ret	= -ENXIO, /* No such CPU */
	};

	smp_call_function_single(cpu, remote_function, &data, 1);

	return data.ret;
}

static inline struct perf_cpu_context *
__get_cpu_context(struct perf_event_context *ctx)
{
	return this_cpu_ptr(ctx->pmu->pmu_cpu_context);
}

static void perf_ctx_lock(struct perf_cpu_context *cpuctx,
			  struct perf_event_context *ctx)
{
	raw_spin_lock(&cpuctx->ctx.lock);
	if (ctx)
		raw_spin_lock(&ctx->lock);
}

static void perf_ctx_unlock(struct perf_cpu_context *cpuctx,
			    struct perf_event_context *ctx)
{
	if (ctx)
		raw_spin_unlock(&ctx->lock);
	raw_spin_unlock(&cpuctx->ctx.lock);
}

#define TASK_TOMBSTONE ((void *)-1L)

static bool is_kernel_event(struct perf_event *event)
{
	return READ_ONCE(event->owner) == TASK_TOMBSTONE;
}

/*
 * On task ctx scheduling...
 *
 * When !ctx->nr_events a task context will not be scheduled. This means
 * we can disable the scheduler hooks (for performance) without leaving
 * pending task ctx state.
 *
 * This however results in two special cases:
 *
 *  - removing the last event from a task ctx; this is relatively straight
 *    forward and is done in __perf_remove_from_context.
 *
 *  - adding the first event to a task ctx; this is tricky because we cannot
 *    rely on ctx->is_active and therefore cannot use event_function_call().
 *    See perf_install_in_context().
 *
 * If ctx->nr_events, then ctx->is_active and cpuctx->task_ctx are set.
 */

typedef void (*event_f)(struct perf_event *, struct perf_cpu_context *,
			struct perf_event_context *, void *);

struct event_function_struct {
	struct perf_event *event;
	event_f func;
	void *data;
};

static int event_function(void *info)
{
	struct event_function_struct *efs = info;
	struct perf_event *event = efs->event;
	struct perf_event_context *ctx = event->ctx;
	struct perf_cpu_context *cpuctx = __get_cpu_context(ctx);
	struct perf_event_context *task_ctx = cpuctx->task_ctx;
	int ret = 0;

	lockdep_assert_irqs_disabled();

	perf_ctx_lock(cpuctx, task_ctx);
	/*
	 * Since we do the IPI call without holding ctx->lock things can have
	 * changed, double check we hit the task we set out to hit.
	 */
	if (ctx->task) {
		if (ctx->task != current) {
			ret = -ESRCH;
			goto unlock;
		}

		/*
		 * We only use event_function_call() on established contexts,
		 * and event_function() is only ever called when active (or
		 * rather, we'll have bailed in task_function_call() or the
		 * above ctx->task != current test), therefore we must have
		 * ctx->is_active here.
		 */
		WARN_ON_ONCE(!ctx->is_active);
		/*
		 * And since we have ctx->is_active, cpuctx->task_ctx must
		 * match.
		 */
		WARN_ON_ONCE(task_ctx != ctx);
	} else {
		WARN_ON_ONCE(&cpuctx->ctx != ctx);
	}

	efs->func(event, cpuctx, ctx, efs->data);
unlock:
	perf_ctx_unlock(cpuctx, task_ctx);

	return ret;
}

static void event_function_call(struct perf_event *event, event_f func, void *data)
{
	struct perf_event_context *ctx = event->ctx;
	struct task_struct *task = READ_ONCE(ctx->task); /* verified in event_function */
	struct event_function_struct efs = {
		.event = event,
		.func = func,
		.data = data,
	};

	if (!event->parent) {
		/*
		 * If this is a !child event, we must hold ctx::mutex to
		 * stabilize the the event->ctx relation. See
		 * perf_event_ctx_lock().
		 */
		lockdep_assert_held(&ctx->mutex);
	}

	if (!task) {
		cpu_function_call(event->cpu, event_function, &efs);
		return;
	}

	if (task == TASK_TOMBSTONE)
		return;

again:
	if (!task_function_call(task, event_function, &efs))
		return;

	raw_spin_lock_irq(&ctx->lock);
	/*
	 * Reload the task pointer, it might have been changed by
	 * a concurrent perf_event_context_sched_out().
	 */
	task = ctx->task;
	if (task == TASK_TOMBSTONE) {
		raw_spin_unlock_irq(&ctx->lock);
		return;
	}
	if (ctx->is_active) {
		raw_spin_unlock_irq(&ctx->lock);
		goto again;
	}
	func(event, NULL, ctx, data);
	raw_spin_unlock_irq(&ctx->lock);
}

/*
 * Similar to event_function_call() + event_function(), but hard assumes IRQs
 * are already disabled and we're on the right CPU.
 */
static void event_function_local(struct perf_event *event, event_f func, void *data)
{
	struct perf_event_context *ctx = event->ctx;
	struct perf_cpu_context *cpuctx = __get_cpu_context(ctx);
	struct task_struct *task = READ_ONCE(ctx->task);
	struct perf_event_context *task_ctx = NULL;

	lockdep_assert_irqs_disabled();

	if (task) {
		if (task == TASK_TOMBSTONE)
			return;

		task_ctx = ctx;
	}

	perf_ctx_lock(cpuctx, task_ctx);

	task = ctx->task;
	if (task == TASK_TOMBSTONE)
		goto unlock;

	if (task) {
		/*
		 * We must be either inactive or active and the right task,
		 * otherwise we're screwed, since we cannot IPI to somewhere
		 * else.
		 */
		if (ctx->is_active) {
			if (WARN_ON_ONCE(task != current))
				goto unlock;

			if (WARN_ON_ONCE(cpuctx->task_ctx != ctx))
				goto unlock;
		}
	} else {
		WARN_ON_ONCE(&cpuctx->ctx != ctx);
	}

	func(event, cpuctx, ctx, data);
unlock:
	perf_ctx_unlock(cpuctx, task_ctx);
}

#define PERF_FLAG_ALL (PERF_FLAG_FD_NO_GROUP |\
		       PERF_FLAG_FD_OUTPUT  |\
		       PERF_FLAG_PID_CGROUP |\
		       PERF_FLAG_FD_CLOEXEC)

/*
 * branch priv levels that need permission checks
 */
#define PERF_SAMPLE_BRANCH_PERM_PLM \
	(PERF_SAMPLE_BRANCH_KERNEL |\
	 PERF_SAMPLE_BRANCH_HV)

enum event_type_t {
	EVENT_FLEXIBLE = 0x1,
	EVENT_PINNED = 0x2,
	EVENT_TIME = 0x4,
	/* see ctx_resched() for details */
	EVENT_CPU = 0x8,
	EVENT_ALL = EVENT_FLEXIBLE | EVENT_PINNED,
};

/*
 * perf_sched_events : >0 events exist
 * perf_cgroup_events: >0 per-cpu cgroup events exist on this cpu
 */

static void perf_sched_delayed(struct work_struct *work);
DEFINE_STATIC_KEY_FALSE(perf_sched_events);
static DECLARE_DELAYED_WORK(perf_sched_work, perf_sched_delayed);
static DEFINE_MUTEX(perf_sched_mutex);
static atomic_t perf_sched_count;

static DEFINE_PER_CPU(atomic_t, perf_cgroup_events);
static DEFINE_PER_CPU(int, perf_sched_cb_usages);
static DEFINE_PER_CPU(struct pmu_event_list, pmu_sb_events);

static atomic_t nr_mmap_events __read_mostly;
static atomic_t nr_comm_events __read_mostly;
static atomic_t nr_namespaces_events __read_mostly;
static atomic_t nr_task_events __read_mostly;
static atomic_t nr_freq_events __read_mostly;
static atomic_t nr_switch_events __read_mostly;
static atomic_t nr_ksymbol_events __read_mostly;
static atomic_t nr_bpf_events __read_mostly;

static LIST_HEAD(pmus);
static DEFINE_MUTEX(pmus_lock);
static struct srcu_struct pmus_srcu;
static cpumask_var_t perf_online_mask;

/*
 * perf event paranoia level:
 *  -1 - not paranoid at all
 *   0 - disallow raw tracepoint access for unpriv
 *   1 - disallow cpu events for unpriv
 *   2 - disallow kernel profiling for unpriv
 */
int sysctl_perf_event_paranoid __read_mostly = 2;

/* Minimum for 512 kiB + 1 user control page */
int sysctl_perf_event_mlock __read_mostly = 512 + (PAGE_SIZE / 1024); /* 'free' kiB per user */

/*
 * max perf event sample rate
 */
#define DEFAULT_MAX_SAMPLE_RATE		100000
#define DEFAULT_SAMPLE_PERIOD_NS	(NSEC_PER_SEC / DEFAULT_MAX_SAMPLE_RATE)
#define DEFAULT_CPU_TIME_MAX_PERCENT	25

int sysctl_perf_event_sample_rate __read_mostly	= DEFAULT_MAX_SAMPLE_RATE;

static int max_samples_per_tick __read_mostly	= DIV_ROUND_UP(DEFAULT_MAX_SAMPLE_RATE, HZ);
static int perf_sample_period_ns __read_mostly	= DEFAULT_SAMPLE_PERIOD_NS;

static int perf_sample_allowed_ns __read_mostly =
	DEFAULT_SAMPLE_PERIOD_NS * DEFAULT_CPU_TIME_MAX_PERCENT / 100;

static void update_perf_cpu_limits(void)
{
	u64 tmp = perf_sample_period_ns;

	tmp *= sysctl_perf_cpu_time_max_percent;
	tmp = div_u64(tmp, 100);
	if (!tmp)
		tmp = 1;

	WRITE_ONCE(perf_sample_allowed_ns, tmp);
}

static bool perf_rotate_context(struct perf_cpu_context *cpuctx);

int perf_proc_update_handler(struct ctl_table *table, int write,
		void __user *buffer, size_t *lenp,
		loff_t *ppos)
{
	int ret;
	int perf_cpu = sysctl_perf_cpu_time_max_percent;
	/*
	 * If throttling is disabled don't allow the write:
	 */
	if (write && (perf_cpu == 100 || perf_cpu == 0))
		return -EINVAL;

	ret = proc_dointvec_minmax(table, write, buffer, lenp, ppos);
	if (ret || !write)
		return ret;

	max_samples_per_tick = DIV_ROUND_UP(sysctl_perf_event_sample_rate, HZ);
	perf_sample_period_ns = NSEC_PER_SEC / sysctl_perf_event_sample_rate;
	update_perf_cpu_limits();

	return 0;
}

int sysctl_perf_cpu_time_max_percent __read_mostly = DEFAULT_CPU_TIME_MAX_PERCENT;

int perf_cpu_time_max_percent_handler(struct ctl_table *table, int write,
				void __user *buffer, size_t *lenp,
				loff_t *ppos)
{
	int ret = proc_dointvec_minmax(table, write, buffer, lenp, ppos);

	if (ret || !write)
		return ret;

	if (sysctl_perf_cpu_time_max_percent == 100 ||
	    sysctl_perf_cpu_time_max_percent == 0) {
		printk(KERN_WARNING
		       "perf: Dynamic interrupt throttling disabled, can hang your system!\n");
		WRITE_ONCE(perf_sample_allowed_ns, 0);
	} else {
		update_perf_cpu_limits();
	}

	return 0;
}

/*
 * perf samples are done in some very critical code paths (NMIs).
 * If they take too much CPU time, the system can lock up and not
 * get any real work done.  This will drop the sample rate when
 * we detect that events are taking too long.
 */
#define NR_ACCUMULATED_SAMPLES 128
static DEFINE_PER_CPU(u64, running_sample_length);

static u64 __report_avg;
static u64 __report_allowed;

static void perf_duration_warn(struct irq_work *w)
{
	printk_ratelimited(KERN_INFO
		"perf: interrupt took too long (%lld > %lld), lowering "
		"kernel.perf_event_max_sample_rate to %d\n",
		__report_avg, __report_allowed,
		sysctl_perf_event_sample_rate);
}

static DEFINE_IRQ_WORK(perf_duration_work, perf_duration_warn);

void perf_sample_event_took(u64 sample_len_ns)
{
	u64 max_len = READ_ONCE(perf_sample_allowed_ns);
	u64 running_len;
	u64 avg_len;
	u32 max;

	if (max_len == 0)
		return;

	/* Decay the counter by 1 average sample. */
	running_len = __this_cpu_read(running_sample_length);
	running_len -= running_len/NR_ACCUMULATED_SAMPLES;
	running_len += sample_len_ns;
	__this_cpu_write(running_sample_length, running_len);

	/*
	 * Note: this will be biased artifically low until we have
	 * seen NR_ACCUMULATED_SAMPLES. Doing it this way keeps us
	 * from having to maintain a count.
	 */
	avg_len = running_len/NR_ACCUMULATED_SAMPLES;
	if (avg_len <= max_len)
		return;

	__report_avg = avg_len;
	__report_allowed = max_len;

	/*
	 * Compute a throttle threshold 25% below the current duration.
	 */
	avg_len += avg_len / 4;
	max = (TICK_NSEC / 100) * sysctl_perf_cpu_time_max_percent;
	if (avg_len < max)
		max /= (u32)avg_len;
	else
		max = 1;

	WRITE_ONCE(perf_sample_allowed_ns, avg_len);
	WRITE_ONCE(max_samples_per_tick, max);

	sysctl_perf_event_sample_rate = max * HZ;
	perf_sample_period_ns = NSEC_PER_SEC / sysctl_perf_event_sample_rate;

	if (!irq_work_queue(&perf_duration_work)) {
		early_printk("perf: interrupt took too long (%lld > %lld), lowering "
			     "kernel.perf_event_max_sample_rate to %d\n",
			     __report_avg, __report_allowed,
			     sysctl_perf_event_sample_rate);
	}
}

static atomic64_t perf_event_id;

static void cpu_ctx_sched_out(struct perf_cpu_context *cpuctx,
			      enum event_type_t event_type);

static void cpu_ctx_sched_in(struct perf_cpu_context *cpuctx,
			     enum event_type_t event_type,
			     struct task_struct *task);

static void update_context_time(struct perf_event_context *ctx);
static u64 perf_event_time(struct perf_event *event);

void __weak perf_event_print_debug(void)	{ }

extern __weak const char *perf_pmu_name(void)
{
	return "pmu";
}

static inline u64 perf_clock(void)
{
	return local_clock();
}

static inline u64 perf_event_clock(struct perf_event *event)
{
	return event->clock();
}

/*
 * State based event timekeeping...
 *
 * The basic idea is to use event->state to determine which (if any) time
 * fields to increment with the current delta. This means we only need to
 * update timestamps when we change state or when they are explicitly requested
 * (read).
 *
 * Event groups make things a little more complicated, but not terribly so. The
 * rules for a group are that if the group leader is OFF the entire group is
 * OFF, irrespecive of what the group member states are. This results in
 * __perf_effective_state().
 *
 * A futher ramification is that when a group leader flips between OFF and
 * !OFF, we need to update all group member times.
 *
 *
 * NOTE: perf_event_time() is based on the (cgroup) context time, and thus we
 * need to make sure the relevant context time is updated before we try and
 * update our timestamps.
 */

static __always_inline enum perf_event_state
__perf_effective_state(struct perf_event *event)
{
	struct perf_event *leader = event->group_leader;

	if (leader->state <= PERF_EVENT_STATE_OFF)
		return leader->state;

	return event->state;
}

static __always_inline void
__perf_update_times(struct perf_event *event, u64 now, u64 *enabled, u64 *running)
{
	enum perf_event_state state = __perf_effective_state(event);
	u64 delta = now - event->tstamp;

	*enabled = event->total_time_enabled;
	if (state >= PERF_EVENT_STATE_INACTIVE)
		*enabled += delta;

	*running = event->total_time_running;
	if (state >= PERF_EVENT_STATE_ACTIVE)
		*running += delta;
}

static void perf_event_update_time(struct perf_event *event)
{
	u64 now = perf_event_time(event);

	__perf_update_times(event, now, &event->total_time_enabled,
					&event->total_time_running);
	event->tstamp = now;
}

static void perf_event_update_sibling_time(struct perf_event *leader)
{
	struct perf_event *sibling;

	for_each_sibling_event(sibling, leader)
		perf_event_update_time(sibling);
}

static void
perf_event_set_state(struct perf_event *event, enum perf_event_state state)
{
	if (event->state == state)
		return;

	perf_event_update_time(event);
	/*
	 * If a group leader gets enabled/disabled all its siblings
	 * are affected too.
	 */
	if ((event->state < 0) ^ (state < 0))
		perf_event_update_sibling_time(event);

	WRITE_ONCE(event->state, state);
}

#ifdef CONFIG_CGROUP_PERF

static inline bool
perf_cgroup_match(struct perf_event *event)
{
	struct perf_event_context *ctx = event->ctx;
	struct perf_cpu_context *cpuctx = __get_cpu_context(ctx);

	/* @event doesn't care about cgroup */
	if (!event->cgrp)
		return true;

	/* wants specific cgroup scope but @cpuctx isn't associated with any */
	if (!cpuctx->cgrp)
		return false;

	/*
	 * Cgroup scoping is recursive.  An event enabled for a cgroup is
	 * also enabled for all its descendant cgroups.  If @cpuctx's
	 * cgroup is a descendant of @event's (the test covers identity
	 * case), it's a match.
	 */
	return cgroup_is_descendant(cpuctx->cgrp->css.cgroup,
				    event->cgrp->css.cgroup);
}

static inline void perf_detach_cgroup(struct perf_event *event)
{
	css_put(&event->cgrp->css);
	event->cgrp = NULL;
}

static inline int is_cgroup_event(struct perf_event *event)
{
	return event->cgrp != NULL;
}

static inline u64 perf_cgroup_event_time(struct perf_event *event)
{
	struct perf_cgroup_info *t;

	t = per_cpu_ptr(event->cgrp->info, event->cpu);
	return t->time;
}

static inline void __update_cgrp_time(struct perf_cgroup *cgrp)
{
	struct perf_cgroup_info *info;
	u64 now;

	now = perf_clock();

	info = this_cpu_ptr(cgrp->info);

	info->time += now - info->timestamp;
	info->timestamp = now;
}

static inline void update_cgrp_time_from_cpuctx(struct perf_cpu_context *cpuctx)
{
	struct perf_cgroup *cgrp = cpuctx->cgrp;
	struct cgroup_subsys_state *css;

	if (cgrp) {
		for (css = &cgrp->css; css; css = css->parent) {
			cgrp = container_of(css, struct perf_cgroup, css);
			__update_cgrp_time(cgrp);
		}
	}
}

static inline void update_cgrp_time_from_event(struct perf_event *event)
{
	struct perf_cgroup *cgrp;

	/*
	 * ensure we access cgroup data only when needed and
	 * when we know the cgroup is pinned (css_get)
	 */
	if (!is_cgroup_event(event))
		return;

	cgrp = perf_cgroup_from_task(current, event->ctx);
	/*
	 * Do not update time when cgroup is not active
	 */
	if (cgroup_is_descendant(cgrp->css.cgroup, event->cgrp->css.cgroup))
		__update_cgrp_time(event->cgrp);
}

static inline void
perf_cgroup_set_timestamp(struct task_struct *task,
			  struct perf_event_context *ctx)
{
	struct perf_cgroup *cgrp;
	struct perf_cgroup_info *info;
	struct cgroup_subsys_state *css;

	/*
	 * ctx->lock held by caller
	 * ensure we do not access cgroup data
	 * unless we have the cgroup pinned (css_get)
	 */
	if (!task || !ctx->nr_cgroups)
		return;

	cgrp = perf_cgroup_from_task(task, ctx);

	for (css = &cgrp->css; css; css = css->parent) {
		cgrp = container_of(css, struct perf_cgroup, css);
		info = this_cpu_ptr(cgrp->info);
		info->timestamp = ctx->timestamp;
	}
}

static DEFINE_PER_CPU(struct list_head, cgrp_cpuctx_list);

#define PERF_CGROUP_SWOUT	0x1 /* cgroup switch out every event */
#define PERF_CGROUP_SWIN	0x2 /* cgroup switch in events based on task */

/*
 * reschedule events based on the cgroup constraint of task.
 *
 * mode SWOUT : schedule out everything
 * mode SWIN : schedule in based on cgroup for next
 */
static void perf_cgroup_switch(struct task_struct *task, int mode)
{
	struct perf_cpu_context *cpuctx;
	struct list_head *list;
	unsigned long flags;

	/*
	 * Disable interrupts and preemption to avoid this CPU's
	 * cgrp_cpuctx_entry to change under us.
	 */
	local_irq_save(flags);

	list = this_cpu_ptr(&cgrp_cpuctx_list);
	list_for_each_entry(cpuctx, list, cgrp_cpuctx_entry) {
		WARN_ON_ONCE(cpuctx->ctx.nr_cgroups == 0);

		perf_ctx_lock(cpuctx, cpuctx->task_ctx);
		perf_pmu_disable(cpuctx->ctx.pmu);

		if (mode & PERF_CGROUP_SWOUT) {
			cpu_ctx_sched_out(cpuctx, EVENT_ALL);
			/*
			 * must not be done before ctxswout due
			 * to event_filter_match() in event_sched_out()
			 */
			cpuctx->cgrp = NULL;
		}

		if (mode & PERF_CGROUP_SWIN) {
			WARN_ON_ONCE(cpuctx->cgrp);
			/*
			 * set cgrp before ctxsw in to allow
			 * event_filter_match() to not have to pass
			 * task around
			 * we pass the cpuctx->ctx to perf_cgroup_from_task()
			 * because cgorup events are only per-cpu
			 */
			cpuctx->cgrp = perf_cgroup_from_task(task,
							     &cpuctx->ctx);
			cpu_ctx_sched_in(cpuctx, EVENT_ALL, task);
		}
		perf_pmu_enable(cpuctx->ctx.pmu);
		perf_ctx_unlock(cpuctx, cpuctx->task_ctx);
	}

	local_irq_restore(flags);
}

static inline void perf_cgroup_sched_out(struct task_struct *task,
					 struct task_struct *next)
{
	struct perf_cgroup *cgrp1;
	struct perf_cgroup *cgrp2 = NULL;

	rcu_read_lock();
	/*
	 * we come here when we know perf_cgroup_events > 0
	 * we do not need to pass the ctx here because we know
	 * we are holding the rcu lock
	 */
	cgrp1 = perf_cgroup_from_task(task, NULL);
	cgrp2 = perf_cgroup_from_task(next, NULL);

	/*
	 * only schedule out current cgroup events if we know
	 * that we are switching to a different cgroup. Otherwise,
	 * do no touch the cgroup events.
	 */
	if (cgrp1 != cgrp2)
		perf_cgroup_switch(task, PERF_CGROUP_SWOUT);

	rcu_read_unlock();
}

static inline void perf_cgroup_sched_in(struct task_struct *prev,
					struct task_struct *task)
{
	struct perf_cgroup *cgrp1;
	struct perf_cgroup *cgrp2 = NULL;

	rcu_read_lock();
	/*
	 * we come here when we know perf_cgroup_events > 0
	 * we do not need to pass the ctx here because we know
	 * we are holding the rcu lock
	 */
	cgrp1 = perf_cgroup_from_task(task, NULL);
	cgrp2 = perf_cgroup_from_task(prev, NULL);

	/*
	 * only need to schedule in cgroup events if we are changing
	 * cgroup during ctxsw. Cgroup events were not scheduled
	 * out of ctxsw out if that was not the case.
	 */
	if (cgrp1 != cgrp2)
		perf_cgroup_switch(task, PERF_CGROUP_SWIN);

	rcu_read_unlock();
}

static inline int perf_cgroup_connect(int fd, struct perf_event *event,
				      struct perf_event_attr *attr,
				      struct perf_event *group_leader)
{
	struct perf_cgroup *cgrp;
	struct cgroup_subsys_state *css;
	struct fd f = fdget(fd);
	int ret = 0;

	if (!f.file)
		return -EBADF;

	css = css_tryget_online_from_dir(f.file->f_path.dentry,
					 &perf_event_cgrp_subsys);
	if (IS_ERR(css)) {
		ret = PTR_ERR(css);
		goto out;
	}

	cgrp = container_of(css, struct perf_cgroup, css);
	event->cgrp = cgrp;

	/*
	 * all events in a group must monitor
	 * the same cgroup because a task belongs
	 * to only one perf cgroup at a time
	 */
	if (group_leader && group_leader->cgrp != cgrp) {
		perf_detach_cgroup(event);
		ret = -EINVAL;
	}
out:
	fdput(f);
	return ret;
}

static inline void
perf_cgroup_set_shadow_time(struct perf_event *event, u64 now)
{
	struct perf_cgroup_info *t;
	t = per_cpu_ptr(event->cgrp->info, event->cpu);
	event->shadow_ctx_time = now - t->timestamp;
}

/*
 * Update cpuctx->cgrp so that it is set when first cgroup event is added and
 * cleared when last cgroup event is removed.
 */
static inline void
list_update_cgroup_event(struct perf_event *event,
			 struct perf_event_context *ctx, bool add)
{
	struct perf_cpu_context *cpuctx;
	struct list_head *cpuctx_entry;

	if (!is_cgroup_event(event))
		return;

	/*
	 * Because cgroup events are always per-cpu events,
	 * this will always be called from the right CPU.
	 */
	cpuctx = __get_cpu_context(ctx);

	/*
	 * Since setting cpuctx->cgrp is conditional on the current @cgrp
	 * matching the event's cgroup, we must do this for every new event,
	 * because if the first would mismatch, the second would not try again
	 * and we would leave cpuctx->cgrp unset.
	 */
	if (add && !cpuctx->cgrp) {
		struct perf_cgroup *cgrp = perf_cgroup_from_task(current, ctx);

		if (cgroup_is_descendant(cgrp->css.cgroup, event->cgrp->css.cgroup))
			cpuctx->cgrp = cgrp;
	}

	if (add && ctx->nr_cgroups++)
		return;
	else if (!add && --ctx->nr_cgroups)
		return;

	/* no cgroup running */
	if (!add)
		cpuctx->cgrp = NULL;

	cpuctx_entry = &cpuctx->cgrp_cpuctx_entry;
	if (add)
		list_add(cpuctx_entry, this_cpu_ptr(&cgrp_cpuctx_list));
	else
		list_del(cpuctx_entry);
}

#else /* !CONFIG_CGROUP_PERF */

static inline bool
perf_cgroup_match(struct perf_event *event)
{
	return true;
}

static inline void perf_detach_cgroup(struct perf_event *event)
{}

static inline int is_cgroup_event(struct perf_event *event)
{
	return 0;
}

static inline void update_cgrp_time_from_event(struct perf_event *event)
{
}

static inline void update_cgrp_time_from_cpuctx(struct perf_cpu_context *cpuctx)
{
}

static inline void perf_cgroup_sched_out(struct task_struct *task,
					 struct task_struct *next)
{
}

static inline void perf_cgroup_sched_in(struct task_struct *prev,
					struct task_struct *task)
{
}

static inline int perf_cgroup_connect(pid_t pid, struct perf_event *event,
				      struct perf_event_attr *attr,
				      struct perf_event *group_leader)
{
	return -EINVAL;
}

static inline void
perf_cgroup_set_timestamp(struct task_struct *task,
			  struct perf_event_context *ctx)
{
}

static inline void
perf_cgroup_switch(struct task_struct *task, struct task_struct *next)
{
}

static inline void
perf_cgroup_set_shadow_time(struct perf_event *event, u64 now)
{
}

static inline u64 perf_cgroup_event_time(struct perf_event *event)
{
	return 0;
}

static inline void
list_update_cgroup_event(struct perf_event *event,
			 struct perf_event_context *ctx, bool add)
{
}

#endif

/*
 * set default to be dependent on timer tick just
 * like original code
 */
#define PERF_CPU_HRTIMER (1000 / HZ)
/*
 * function must be called with interrupts disabled
 */
static enum hrtimer_restart perf_mux_hrtimer_handler(struct hrtimer *hr)
{
	struct perf_cpu_context *cpuctx;
	bool rotations;

	lockdep_assert_irqs_disabled();

	cpuctx = container_of(hr, struct perf_cpu_context, hrtimer);
	rotations = perf_rotate_context(cpuctx);

	raw_spin_lock(&cpuctx->hrtimer_lock);
	if (rotations)
		hrtimer_forward_now(hr, cpuctx->hrtimer_interval);
	else
		cpuctx->hrtimer_active = 0;
	raw_spin_unlock(&cpuctx->hrtimer_lock);

	return rotations ? HRTIMER_RESTART : HRTIMER_NORESTART;
}

static void __perf_mux_hrtimer_init(struct perf_cpu_context *cpuctx, int cpu)
{
	struct hrtimer *timer = &cpuctx->hrtimer;
	struct pmu *pmu = cpuctx->ctx.pmu;
	u64 interval;

	/* no multiplexing needed for SW PMU */
	if (pmu->task_ctx_nr == perf_sw_context)
		return;

	/*
	 * check default is sane, if not set then force to
	 * default interval (1/tick)
	 */
	interval = pmu->hrtimer_interval_ms;
	if (interval < 1)
		interval = pmu->hrtimer_interval_ms = PERF_CPU_HRTIMER;

	cpuctx->hrtimer_interval = ns_to_ktime(NSEC_PER_MSEC * interval);

	raw_spin_lock_init(&cpuctx->hrtimer_lock);
	hrtimer_init(timer, CLOCK_MONOTONIC, HRTIMER_MODE_ABS_PINNED_HARD);
	timer->function = perf_mux_hrtimer_handler;
}

static int perf_mux_hrtimer_restart(struct perf_cpu_context *cpuctx)
{
	struct hrtimer *timer = &cpuctx->hrtimer;
	struct pmu *pmu = cpuctx->ctx.pmu;
	unsigned long flags;

	/* not for SW PMU */
	if (pmu->task_ctx_nr == perf_sw_context)
		return 0;

	raw_spin_lock_irqsave(&cpuctx->hrtimer_lock, flags);
	if (!cpuctx->hrtimer_active) {
		cpuctx->hrtimer_active = 1;
		hrtimer_forward_now(timer, cpuctx->hrtimer_interval);
		hrtimer_start_expires(timer, HRTIMER_MODE_ABS_PINNED_HARD);
	}
	raw_spin_unlock_irqrestore(&cpuctx->hrtimer_lock, flags);

	return 0;
}

void perf_pmu_disable(struct pmu *pmu)
{
	int *count = this_cpu_ptr(pmu->pmu_disable_count);
	if (!(*count)++)
		pmu->pmu_disable(pmu);
}

void perf_pmu_enable(struct pmu *pmu)
{
	int *count = this_cpu_ptr(pmu->pmu_disable_count);
	if (!--(*count))
		pmu->pmu_enable(pmu);
}

static DEFINE_PER_CPU(struct list_head, active_ctx_list);

/*
 * perf_event_ctx_activate(), perf_event_ctx_deactivate(), and
 * perf_event_task_tick() are fully serialized because they're strictly cpu
 * affine and perf_event_ctx{activate,deactivate} are called with IRQs
 * disabled, while perf_event_task_tick is called from IRQ context.
 */
static void perf_event_ctx_activate(struct perf_event_context *ctx)
{
	struct list_head *head = this_cpu_ptr(&active_ctx_list);

	lockdep_assert_irqs_disabled();

	WARN_ON(!list_empty(&ctx->active_ctx_list));

	list_add(&ctx->active_ctx_list, head);
}

static void perf_event_ctx_deactivate(struct perf_event_context *ctx)
{
	lockdep_assert_irqs_disabled();

	WARN_ON(list_empty(&ctx->active_ctx_list));

	list_del_init(&ctx->active_ctx_list);
}

static void get_ctx(struct perf_event_context *ctx)
{
	refcount_inc(&ctx->refcount);
}

static void free_ctx(struct rcu_head *head)
{
	struct perf_event_context *ctx;

	ctx = container_of(head, struct perf_event_context, rcu_head);
	kfree(ctx->task_ctx_data);
	kfree(ctx);
}

static void put_ctx(struct perf_event_context *ctx)
{
	if (refcount_dec_and_test(&ctx->refcount)) {
		if (ctx->parent_ctx)
			put_ctx(ctx->parent_ctx);
		if (ctx->task && ctx->task != TASK_TOMBSTONE)
			put_task_struct(ctx->task);
		call_rcu(&ctx->rcu_head, free_ctx);
	}
}

/*
 * Because of perf_event::ctx migration in sys_perf_event_open::move_group and
 * perf_pmu_migrate_context() we need some magic.
 *
 * Those places that change perf_event::ctx will hold both
 * perf_event_ctx::mutex of the 'old' and 'new' ctx value.
 *
 * Lock ordering is by mutex address. There are two other sites where
 * perf_event_context::mutex nests and those are:
 *
 *  - perf_event_exit_task_context()	[ child , 0 ]
 *      perf_event_exit_event()
 *        put_event()			[ parent, 1 ]
 *
 *  - perf_event_init_context()		[ parent, 0 ]
 *      inherit_task_group()
 *        inherit_group()
 *          inherit_event()
 *            perf_event_alloc()
 *              perf_init_event()
 *                perf_try_init_event()	[ child , 1 ]
 *
 * While it appears there is an obvious deadlock here -- the parent and child
 * nesting levels are inverted between the two. This is in fact safe because
 * life-time rules separate them. That is an exiting task cannot fork, and a
 * spawning task cannot (yet) exit.
 *
 * But remember that that these are parent<->child context relations, and
 * migration does not affect children, therefore these two orderings should not
 * interact.
 *
 * The change in perf_event::ctx does not affect children (as claimed above)
 * because the sys_perf_event_open() case will install a new event and break
 * the ctx parent<->child relation, and perf_pmu_migrate_context() is only
 * concerned with cpuctx and that doesn't have children.
 *
 * The places that change perf_event::ctx will issue:
 *
 *   perf_remove_from_context();
 *   synchronize_rcu();
 *   perf_install_in_context();
 *
 * to affect the change. The remove_from_context() + synchronize_rcu() should
 * quiesce the event, after which we can install it in the new location. This
 * means that only external vectors (perf_fops, prctl) can perturb the event
 * while in transit. Therefore all such accessors should also acquire
 * perf_event_context::mutex to serialize against this.
 *
 * However; because event->ctx can change while we're waiting to acquire
 * ctx->mutex we must be careful and use the below perf_event_ctx_lock()
 * function.
 *
 * Lock order:
 *    cred_guard_mutex
 *	task_struct::perf_event_mutex
 *	  perf_event_context::mutex
 *	    perf_event::child_mutex;
 *	      perf_event_context::lock
 *	    perf_event::mmap_mutex
 *	    mmap_sem
 *	      perf_addr_filters_head::lock
 *
 *    cpu_hotplug_lock
 *      pmus_lock
 *	  cpuctx->mutex / perf_event_context::mutex
 */
static struct perf_event_context *
perf_event_ctx_lock_nested(struct perf_event *event, int nesting)
{
	struct perf_event_context *ctx;

again:
	rcu_read_lock();
	ctx = READ_ONCE(event->ctx);
	if (!refcount_inc_not_zero(&ctx->refcount)) {
		rcu_read_unlock();
		goto again;
	}
	rcu_read_unlock();

	mutex_lock_nested(&ctx->mutex, nesting);
	if (event->ctx != ctx) {
		mutex_unlock(&ctx->mutex);
		put_ctx(ctx);
		goto again;
	}

	return ctx;
}

static inline struct perf_event_context *
perf_event_ctx_lock(struct perf_event *event)
{
	return perf_event_ctx_lock_nested(event, 0);
}

static void perf_event_ctx_unlock(struct perf_event *event,
				  struct perf_event_context *ctx)
{
	mutex_unlock(&ctx->mutex);
	put_ctx(ctx);
}

/*
 * This must be done under the ctx->lock, such as to serialize against
 * context_equiv(), therefore we cannot call put_ctx() since that might end up
 * calling scheduler related locks and ctx->lock nests inside those.
 */
static __must_check struct perf_event_context *
unclone_ctx(struct perf_event_context *ctx)
{
	struct perf_event_context *parent_ctx = ctx->parent_ctx;

	lockdep_assert_held(&ctx->lock);

	if (parent_ctx)
		ctx->parent_ctx = NULL;
	ctx->generation++;

	return parent_ctx;
}

static u32 perf_event_pid_type(struct perf_event *event, struct task_struct *p,
				enum pid_type type)
{
	u32 nr;
	/*
	 * only top level events have the pid namespace they were created in
	 */
	if (event->parent)
		event = event->parent;

	nr = __task_pid_nr_ns(p, type, event->ns);
	/* avoid -1 if it is idle thread or runs in another ns */
	if (!nr && !pid_alive(p))
		nr = -1;
	return nr;
}

static u32 perf_event_pid(struct perf_event *event, struct task_struct *p)
{
	return perf_event_pid_type(event, p, PIDTYPE_TGID);
}

static u32 perf_event_tid(struct perf_event *event, struct task_struct *p)
{
	return perf_event_pid_type(event, p, PIDTYPE_PID);
}

/*
 * If we inherit events we want to return the parent event id
 * to userspace.
 */
static u64 primary_event_id(struct perf_event *event)
{
	u64 id = event->id;

	if (event->parent)
		id = event->parent->id;

	return id;
}

/*
 * Get the perf_event_context for a task and lock it.
 *
 * This has to cope with with the fact that until it is locked,
 * the context could get moved to another task.
 */
static struct perf_event_context *
perf_lock_task_context(struct task_struct *task, int ctxn, unsigned long *flags)
{
	struct perf_event_context *ctx;

retry:
	/*
	 * One of the few rules of preemptible RCU is that one cannot do
	 * rcu_read_unlock() while holding a scheduler (or nested) lock when
	 * part of the read side critical section was irqs-enabled -- see
	 * rcu_read_unlock_special().
	 *
	 * Since ctx->lock nests under rq->lock we must ensure the entire read
	 * side critical section has interrupts disabled.
	 */
	local_irq_save(*flags);
	rcu_read_lock();
	ctx = rcu_dereference(task->perf_event_ctxp[ctxn]);
	if (ctx) {
		/*
		 * If this context is a clone of another, it might
		 * get swapped for another underneath us by
		 * perf_event_task_sched_out, though the
		 * rcu_read_lock() protects us from any context
		 * getting freed.  Lock the context and check if it
		 * got swapped before we could get the lock, and retry
		 * if so.  If we locked the right context, then it
		 * can't get swapped on us any more.
		 */
		raw_spin_lock(&ctx->lock);
		if (ctx != rcu_dereference(task->perf_event_ctxp[ctxn])) {
			raw_spin_unlock(&ctx->lock);
			rcu_read_unlock();
			local_irq_restore(*flags);
			goto retry;
		}

		if (ctx->task == TASK_TOMBSTONE ||
		    !refcount_inc_not_zero(&ctx->refcount)) {
			raw_spin_unlock(&ctx->lock);
			ctx = NULL;
		} else {
			WARN_ON_ONCE(ctx->task != task);
		}
	}
	rcu_read_unlock();
	if (!ctx)
		local_irq_restore(*flags);
	return ctx;
}

/*
 * Get the context for a task and increment its pin_count so it
 * can't get swapped to another task.  This also increments its
 * reference count so that the context can't get freed.
 */
static struct perf_event_context *
perf_pin_task_context(struct task_struct *task, int ctxn)
{
	struct perf_event_context *ctx;
	unsigned long flags;

	ctx = perf_lock_task_context(task, ctxn, &flags);
	if (ctx) {
		++ctx->pin_count;
		raw_spin_unlock_irqrestore(&ctx->lock, flags);
	}
	return ctx;
}

static void perf_unpin_context(struct perf_event_context *ctx)
{
	unsigned long flags;

	raw_spin_lock_irqsave(&ctx->lock, flags);
	--ctx->pin_count;
	raw_spin_unlock_irqrestore(&ctx->lock, flags);
}

/*
 * Update the record of the current time in a context.
 */
static void update_context_time(struct perf_event_context *ctx)
{
	u64 now = perf_clock();

	ctx->time += now - ctx->timestamp;
	ctx->timestamp = now;
}

static u64 perf_event_time(struct perf_event *event)
{
	struct perf_event_context *ctx = event->ctx;

	if (is_cgroup_event(event))
		return perf_cgroup_event_time(event);

	return ctx ? ctx->time : 0;
}

static enum event_type_t get_event_type(struct perf_event *event)
{
	struct perf_event_context *ctx = event->ctx;
	enum event_type_t event_type;

	lockdep_assert_held(&ctx->lock);

	/*
	 * It's 'group type', really, because if our group leader is
	 * pinned, so are we.
	 */
	if (event->group_leader != event)
		event = event->group_leader;

	event_type = event->attr.pinned ? EVENT_PINNED : EVENT_FLEXIBLE;
	if (!ctx->task)
		event_type |= EVENT_CPU;

	return event_type;
}

/*
 * Helper function to initialize event group nodes.
 */
static void init_event_group(struct perf_event *event)
{
	RB_CLEAR_NODE(&event->group_node);
	event->group_index = 0;
}

/*
 * Extract pinned or flexible groups from the context
 * based on event attrs bits.
 */
static struct perf_event_groups *
get_event_groups(struct perf_event *event, struct perf_event_context *ctx)
{
	if (event->attr.pinned)
		return &ctx->pinned_groups;
	else
		return &ctx->flexible_groups;
}

/*
 * Helper function to initializes perf_event_group trees.
 */
static void perf_event_groups_init(struct perf_event_groups *groups)
{
	groups->tree = RB_ROOT;
	groups->index = 0;
}

/*
 * Compare function for event groups;
 *
 * Implements complex key that first sorts by CPU and then by virtual index
 * which provides ordering when rotating groups for the same CPU.
 */
static bool
perf_event_groups_less(struct perf_event *left, struct perf_event *right)
{
	if (left->cpu < right->cpu)
		return true;
	if (left->cpu > right->cpu)
		return false;

	if (left->group_index < right->group_index)
		return true;
	if (left->group_index > right->group_index)
		return false;

	return false;
}

/*
 * Insert @event into @groups' tree; using {@event->cpu, ++@groups->index} for
 * key (see perf_event_groups_less). This places it last inside the CPU
 * subtree.
 */
static void
perf_event_groups_insert(struct perf_event_groups *groups,
			 struct perf_event *event)
{
	struct perf_event *node_event;
	struct rb_node *parent;
	struct rb_node **node;

	event->group_index = ++groups->index;

	node = &groups->tree.rb_node;
	parent = *node;

	while (*node) {
		parent = *node;
		node_event = container_of(*node, struct perf_event, group_node);

		if (perf_event_groups_less(event, node_event))
			node = &parent->rb_left;
		else
			node = &parent->rb_right;
	}

	rb_link_node(&event->group_node, parent, node);
	rb_insert_color(&event->group_node, &groups->tree);
}

/*
 * Helper function to insert event into the pinned or flexible groups.
 */
static void
add_event_to_groups(struct perf_event *event, struct perf_event_context *ctx)
{
	struct perf_event_groups *groups;

	groups = get_event_groups(event, ctx);
	perf_event_groups_insert(groups, event);
}

/*
 * Delete a group from a tree.
 */
static void
perf_event_groups_delete(struct perf_event_groups *groups,
			 struct perf_event *event)
{
	WARN_ON_ONCE(RB_EMPTY_NODE(&event->group_node) ||
		     RB_EMPTY_ROOT(&groups->tree));

	rb_erase(&event->group_node, &groups->tree);
	init_event_group(event);
}

/*
 * Helper function to delete event from its groups.
 */
static void
del_event_from_groups(struct perf_event *event, struct perf_event_context *ctx)
{
	struct perf_event_groups *groups;

	groups = get_event_groups(event, ctx);
	perf_event_groups_delete(groups, event);
}

/*
 * Get the leftmost event in the @cpu subtree.
 */
static struct perf_event *
perf_event_groups_first(struct perf_event_groups *groups, int cpu)
{
	struct perf_event *node_event = NULL, *match = NULL;
	struct rb_node *node = groups->tree.rb_node;

	while (node) {
		node_event = container_of(node, struct perf_event, group_node);

		if (cpu < node_event->cpu) {
			node = node->rb_left;
		} else if (cpu > node_event->cpu) {
			node = node->rb_right;
		} else {
			match = node_event;
			node = node->rb_left;
		}
	}

	return match;
}

/*
 * Like rb_entry_next_safe() for the @cpu subtree.
 */
static struct perf_event *
perf_event_groups_next(struct perf_event *event)
{
	struct perf_event *next;

	next = rb_entry_safe(rb_next(&event->group_node), typeof(*event), group_node);
	if (next && next->cpu == event->cpu)
		return next;

	return NULL;
}

/*
 * Iterate through the whole groups tree.
 */
#define perf_event_groups_for_each(event, groups)			\
	for (event = rb_entry_safe(rb_first(&((groups)->tree)),		\
				typeof(*event), group_node); event;	\
		event = rb_entry_safe(rb_next(&event->group_node),	\
				typeof(*event), group_node))

/*
 * Add an event from the lists for its context.
 * Must be called with ctx->mutex and ctx->lock held.
 */
static void
list_add_event(struct perf_event *event, struct perf_event_context *ctx)
{
	lockdep_assert_held(&ctx->lock);

	WARN_ON_ONCE(event->attach_state & PERF_ATTACH_CONTEXT);
	event->attach_state |= PERF_ATTACH_CONTEXT;

	event->tstamp = perf_event_time(event);

	/*
	 * If we're a stand alone event or group leader, we go to the context
	 * list, group events are kept attached to the group so that
	 * perf_group_detach can, at all times, locate all siblings.
	 */
	if (event->group_leader == event) {
		event->group_caps = event->event_caps;
		add_event_to_groups(event, ctx);
	}

	list_update_cgroup_event(event, ctx, true);

	list_add_rcu(&event->event_entry, &ctx->event_list);
	ctx->nr_events++;
	if (event->attr.inherit_stat)
		ctx->nr_stat++;

	ctx->generation++;
}

/*
 * Initialize event state based on the perf_event_attr::disabled.
 */
static inline void perf_event__state_init(struct perf_event *event)
{
	event->state = event->attr.disabled ? PERF_EVENT_STATE_OFF :
					      PERF_EVENT_STATE_INACTIVE;
}

static void __perf_event_read_size(struct perf_event *event, int nr_siblings)
{
	int entry = sizeof(u64); /* value */
	int size = 0;
	int nr = 1;

	if (event->attr.read_format & PERF_FORMAT_TOTAL_TIME_ENABLED)
		size += sizeof(u64);

	if (event->attr.read_format & PERF_FORMAT_TOTAL_TIME_RUNNING)
		size += sizeof(u64);

	if (event->attr.read_format & PERF_FORMAT_ID)
		entry += sizeof(u64);

	if (event->attr.read_format & PERF_FORMAT_GROUP) {
		nr += nr_siblings;
		size += sizeof(u64);
	}

	size += entry * nr;
	event->read_size = size;
}

static void __perf_event_header_size(struct perf_event *event, u64 sample_type)
{
	struct perf_sample_data *data;
	u16 size = 0;

	if (sample_type & PERF_SAMPLE_IP)
		size += sizeof(data->ip);

	if (sample_type & PERF_SAMPLE_ADDR)
		size += sizeof(data->addr);

	if (sample_type & PERF_SAMPLE_PERIOD)
		size += sizeof(data->period);

	if (sample_type & PERF_SAMPLE_WEIGHT)
		size += sizeof(data->weight);

	if (sample_type & PERF_SAMPLE_READ)
		size += event->read_size;

	if (sample_type & PERF_SAMPLE_DATA_SRC)
		size += sizeof(data->data_src.val);

	if (sample_type & PERF_SAMPLE_TRANSACTION)
		size += sizeof(data->txn);

	if (sample_type & PERF_SAMPLE_PHYS_ADDR)
		size += sizeof(data->phys_addr);

	event->header_size = size;
}

/*
 * Called at perf_event creation and when events are attached/detached from a
 * group.
 */
static void perf_event__header_size(struct perf_event *event)
{
	__perf_event_read_size(event,
			       event->group_leader->nr_siblings);
	__perf_event_header_size(event, event->attr.sample_type);
}

static void perf_event__id_header_size(struct perf_event *event)
{
	struct perf_sample_data *data;
	u64 sample_type = event->attr.sample_type;
	u16 size = 0;

	if (sample_type & PERF_SAMPLE_TID)
		size += sizeof(data->tid_entry);

	if (sample_type & PERF_SAMPLE_TIME)
		size += sizeof(data->time);

	if (sample_type & PERF_SAMPLE_IDENTIFIER)
		size += sizeof(data->id);

	if (sample_type & PERF_SAMPLE_ID)
		size += sizeof(data->id);

	if (sample_type & PERF_SAMPLE_STREAM_ID)
		size += sizeof(data->stream_id);

	if (sample_type & PERF_SAMPLE_CPU)
		size += sizeof(data->cpu_entry);

	event->id_header_size = size;
}

static bool perf_event_validate_size(struct perf_event *event)
{
	/*
	 * The values computed here will be over-written when we actually
	 * attach the event.
	 */
	__perf_event_read_size(event, event->group_leader->nr_siblings + 1);
	__perf_event_header_size(event, event->attr.sample_type & ~PERF_SAMPLE_READ);
	perf_event__id_header_size(event);

	/*
	 * Sum the lot; should not exceed the 64k limit we have on records.
	 * Conservative limit to allow for callchains and other variable fields.
	 */
	if (event->read_size + event->header_size +
	    event->id_header_size + sizeof(struct perf_event_header) >= 16*1024)
		return false;

	return true;
}

static void perf_group_attach(struct perf_event *event)
{
	struct perf_event *group_leader = event->group_leader, *pos;

	lockdep_assert_held(&event->ctx->lock);

	/*
	 * We can have double attach due to group movement in perf_event_open.
	 */
	if (event->attach_state & PERF_ATTACH_GROUP)
		return;

	event->attach_state |= PERF_ATTACH_GROUP;

	if (group_leader == event)
		return;

	WARN_ON_ONCE(group_leader->ctx != event->ctx);

	group_leader->group_caps &= event->event_caps;

	list_add_tail(&event->sibling_list, &group_leader->sibling_list);
	group_leader->nr_siblings++;

	perf_event__header_size(group_leader);

	for_each_sibling_event(pos, group_leader)
		perf_event__header_size(pos);
}

/*
 * Remove an event from the lists for its context.
 * Must be called with ctx->mutex and ctx->lock held.
 */
static void
list_del_event(struct perf_event *event, struct perf_event_context *ctx)
{
	WARN_ON_ONCE(event->ctx != ctx);
	lockdep_assert_held(&ctx->lock);

	/*
	 * We can have double detach due to exit/hot-unplug + close.
	 */
	if (!(event->attach_state & PERF_ATTACH_CONTEXT))
		return;

	event->attach_state &= ~PERF_ATTACH_CONTEXT;

	list_update_cgroup_event(event, ctx, false);

	ctx->nr_events--;
	if (event->attr.inherit_stat)
		ctx->nr_stat--;

	list_del_rcu(&event->event_entry);

	if (event->group_leader == event)
		del_event_from_groups(event, ctx);

	/*
	 * If event was in error state, then keep it
	 * that way, otherwise bogus counts will be
	 * returned on read(). The only way to get out
	 * of error state is by explicit re-enabling
	 * of the event
	 */
	if (event->state > PERF_EVENT_STATE_OFF)
		perf_event_set_state(event, PERF_EVENT_STATE_OFF);

	ctx->generation++;
}

static int
perf_aux_output_match(struct perf_event *event, struct perf_event *aux_event)
{
	if (!has_aux(aux_event))
		return 0;

	if (!event->pmu->aux_output_match)
		return 0;

	return event->pmu->aux_output_match(aux_event);
}

static void put_event(struct perf_event *event);
static void event_sched_out(struct perf_event *event,
			    struct perf_cpu_context *cpuctx,
			    struct perf_event_context *ctx);

static void perf_put_aux_event(struct perf_event *event)
{
	struct perf_event_context *ctx = event->ctx;
	struct perf_cpu_context *cpuctx = __get_cpu_context(ctx);
	struct perf_event *iter;

	/*
	 * If event uses aux_event tear down the link
	 */
	if (event->aux_event) {
		iter = event->aux_event;
		event->aux_event = NULL;
		put_event(iter);
		return;
	}

	/*
	 * If the event is an aux_event, tear down all links to
	 * it from other events.
	 */
	for_each_sibling_event(iter, event->group_leader) {
		if (iter->aux_event != event)
			continue;

		iter->aux_event = NULL;
		put_event(event);

		/*
		 * If it's ACTIVE, schedule it out and put it into ERROR
		 * state so that we don't try to schedule it again. Note
		 * that perf_event_enable() will clear the ERROR status.
		 */
		event_sched_out(iter, cpuctx, ctx);
		perf_event_set_state(event, PERF_EVENT_STATE_ERROR);
	}
}

static bool perf_need_aux_event(struct perf_event *event)
{
	return !!event->attr.aux_output || !!event->attr.aux_sample_size;
}

static int perf_get_aux_event(struct perf_event *event,
			      struct perf_event *group_leader)
{
	/*
	 * Our group leader must be an aux event if we want to be
	 * an aux_output. This way, the aux event will precede its
	 * aux_output events in the group, and therefore will always
	 * schedule first.
	 */
	if (!group_leader)
		return 0;

	/*
	 * aux_output and aux_sample_size are mutually exclusive.
	 */
	if (event->attr.aux_output && event->attr.aux_sample_size)
		return 0;

	if (event->attr.aux_output &&
	    !perf_aux_output_match(event, group_leader))
		return 0;

	if (event->attr.aux_sample_size && !group_leader->pmu->snapshot_aux)
		return 0;

	if (!atomic_long_inc_not_zero(&group_leader->refcount))
		return 0;

	/*
	 * Link aux_outputs to their aux event; this is undone in
	 * perf_group_detach() by perf_put_aux_event(). When the
	 * group in torn down, the aux_output events loose their
	 * link to the aux_event and can't schedule any more.
	 */
	event->aux_event = group_leader;

	return 1;
}

static void perf_group_detach(struct perf_event *event)
{
	struct perf_event *sibling, *tmp;
	struct perf_event_context *ctx = event->ctx;

	lockdep_assert_held(&ctx->lock);

	/*
	 * We can have double detach due to exit/hot-unplug + close.
	 */
	if (!(event->attach_state & PERF_ATTACH_GROUP))
		return;

	event->attach_state &= ~PERF_ATTACH_GROUP;

	perf_put_aux_event(event);

	/*
	 * If this is a sibling, remove it from its group.
	 */
	if (event->group_leader != event) {
		list_del_init(&event->sibling_list);
		event->group_leader->nr_siblings--;
		goto out;
	}

	/*
	 * If this was a group event with sibling events then
	 * upgrade the siblings to singleton events by adding them
	 * to whatever list we are on.
	 */
	list_for_each_entry_safe(sibling, tmp, &event->sibling_list, sibling_list) {

		sibling->group_leader = sibling;
		list_del_init(&sibling->sibling_list);

		/* Inherit group flags from the previous leader */
		sibling->group_caps = event->group_caps;

		if (!RB_EMPTY_NODE(&event->group_node)) {
			add_event_to_groups(sibling, event->ctx);

			if (sibling->state == PERF_EVENT_STATE_ACTIVE) {
				struct list_head *list = sibling->attr.pinned ?
					&ctx->pinned_active : &ctx->flexible_active;

				list_add_tail(&sibling->active_list, list);
			}
		}

		WARN_ON_ONCE(sibling->ctx != event->ctx);
	}

out:
	perf_event__header_size(event->group_leader);

	for_each_sibling_event(tmp, event->group_leader)
		perf_event__header_size(tmp);
}

static bool is_orphaned_event(struct perf_event *event)
{
	return event->state == PERF_EVENT_STATE_DEAD;
}

static inline int __pmu_filter_match(struct perf_event *event)
{
	struct pmu *pmu = event->pmu;
	return pmu->filter_match ? pmu->filter_match(event) : 1;
}

/*
 * Check whether we should attempt to schedule an event group based on
 * PMU-specific filtering. An event group can consist of HW and SW events,
 * potentially with a SW leader, so we must check all the filters, to
 * determine whether a group is schedulable:
 */
static inline int pmu_filter_match(struct perf_event *event)
{
	struct perf_event *sibling;

	if (!__pmu_filter_match(event))
		return 0;

	for_each_sibling_event(sibling, event) {
		if (!__pmu_filter_match(sibling))
			return 0;
	}

	return 1;
}

static inline int
event_filter_match(struct perf_event *event)
{
	return (event->cpu == -1 || event->cpu == smp_processor_id()) &&
	       perf_cgroup_match(event) && pmu_filter_match(event);
}

static void
event_sched_out(struct perf_event *event,
		  struct perf_cpu_context *cpuctx,
		  struct perf_event_context *ctx)
{
	enum perf_event_state state = PERF_EVENT_STATE_INACTIVE;

	WARN_ON_ONCE(event->ctx != ctx);
	lockdep_assert_held(&ctx->lock);

	if (event->state != PERF_EVENT_STATE_ACTIVE)
		return;

	/*
	 * Asymmetry; we only schedule events _IN_ through ctx_sched_in(), but
	 * we can schedule events _OUT_ individually through things like
	 * __perf_remove_from_context().
	 */
	list_del_init(&event->active_list);

	perf_pmu_disable(event->pmu);

	event->pmu->del(event, 0);
	event->oncpu = -1;

	if (READ_ONCE(event->pending_disable) >= 0) {
		WRITE_ONCE(event->pending_disable, -1);
		state = PERF_EVENT_STATE_OFF;
	}
	perf_event_set_state(event, state);

	if (!is_software_event(event))
		cpuctx->active_oncpu--;
	if (!--ctx->nr_active)
		perf_event_ctx_deactivate(ctx);
	if (event->attr.freq && event->attr.sample_freq)
		ctx->nr_freq--;
	if (event->attr.exclusive || !cpuctx->active_oncpu)
		cpuctx->exclusive = 0;

	perf_pmu_enable(event->pmu);
}

static void
group_sched_out(struct perf_event *group_event,
		struct perf_cpu_context *cpuctx,
		struct perf_event_context *ctx)
{
	struct perf_event *event;

	if (group_event->state != PERF_EVENT_STATE_ACTIVE)
		return;

	perf_pmu_disable(ctx->pmu);

	event_sched_out(group_event, cpuctx, ctx);

	/*
	 * Schedule out siblings (if any):
	 */
	for_each_sibling_event(event, group_event)
		event_sched_out(event, cpuctx, ctx);

	perf_pmu_enable(ctx->pmu);

	if (group_event->attr.exclusive)
		cpuctx->exclusive = 0;
}

#define DETACH_GROUP	0x01UL

/*
 * Cross CPU call to remove a performance event
 *
 * We disable the event on the hardware level first. After that we
 * remove it from the context list.
 */
static void
__perf_remove_from_context(struct perf_event *event,
			   struct perf_cpu_context *cpuctx,
			   struct perf_event_context *ctx,
			   void *info)
{
	unsigned long flags = (unsigned long)info;

	if (ctx->is_active & EVENT_TIME) {
		update_context_time(ctx);
		update_cgrp_time_from_cpuctx(cpuctx);
	}

	event_sched_out(event, cpuctx, ctx);
	if (flags & DETACH_GROUP)
		perf_group_detach(event);
	list_del_event(event, ctx);

	if (!ctx->nr_events && ctx->is_active) {
		ctx->is_active = 0;
		if (ctx->task) {
			WARN_ON_ONCE(cpuctx->task_ctx != ctx);
			cpuctx->task_ctx = NULL;
		}
	}
}

/*
 * Remove the event from a task's (or a CPU's) list of events.
 *
 * If event->ctx is a cloned context, callers must make sure that
 * every task struct that event->ctx->task could possibly point to
 * remains valid.  This is OK when called from perf_release since
 * that only calls us on the top-level context, which can't be a clone.
 * When called from perf_event_exit_task, it's OK because the
 * context has been detached from its task.
 */
static void perf_remove_from_context(struct perf_event *event, unsigned long flags)
{
	struct perf_event_context *ctx = event->ctx;

	lockdep_assert_held(&ctx->mutex);

	event_function_call(event, __perf_remove_from_context, (void *)flags);

	/*
	 * The above event_function_call() can NO-OP when it hits
	 * TASK_TOMBSTONE. In that case we must already have been detached
	 * from the context (by perf_event_exit_event()) but the grouping
	 * might still be in-tact.
	 */
	WARN_ON_ONCE(event->attach_state & PERF_ATTACH_CONTEXT);
	if ((flags & DETACH_GROUP) &&
	    (event->attach_state & PERF_ATTACH_GROUP)) {
		/*
		 * Since in that case we cannot possibly be scheduled, simply
		 * detach now.
		 */
		raw_spin_lock_irq(&ctx->lock);
		perf_group_detach(event);
		raw_spin_unlock_irq(&ctx->lock);
	}
}

/*
 * Cross CPU call to disable a performance event
 */
static void __perf_event_disable(struct perf_event *event,
				 struct perf_cpu_context *cpuctx,
				 struct perf_event_context *ctx,
				 void *info)
{
	if (event->state < PERF_EVENT_STATE_INACTIVE)
		return;

	if (ctx->is_active & EVENT_TIME) {
		update_context_time(ctx);
		update_cgrp_time_from_event(event);
	}

	if (event == event->group_leader)
		group_sched_out(event, cpuctx, ctx);
	else
		event_sched_out(event, cpuctx, ctx);

	perf_event_set_state(event, PERF_EVENT_STATE_OFF);
}

/*
 * Disable an event.
 *
 * If event->ctx is a cloned context, callers must make sure that
 * every task struct that event->ctx->task could possibly point to
 * remains valid.  This condition is satisfied when called through
 * perf_event_for_each_child or perf_event_for_each because they
 * hold the top-level event's child_mutex, so any descendant that
 * goes to exit will block in perf_event_exit_event().
 *
 * When called from perf_pending_event it's OK because event->ctx
 * is the current context on this CPU and preemption is disabled,
 * hence we can't get into perf_event_task_sched_out for this context.
 */
static void _perf_event_disable(struct perf_event *event)
{
	struct perf_event_context *ctx = event->ctx;

	raw_spin_lock_irq(&ctx->lock);
	if (event->state <= PERF_EVENT_STATE_OFF) {
		raw_spin_unlock_irq(&ctx->lock);
		return;
	}
	raw_spin_unlock_irq(&ctx->lock);

	event_function_call(event, __perf_event_disable, NULL);
}

void perf_event_disable_local(struct perf_event *event)
{
	event_function_local(event, __perf_event_disable, NULL);
}

/*
 * Strictly speaking kernel users cannot create groups and therefore this
 * interface does not need the perf_event_ctx_lock() magic.
 */
void perf_event_disable(struct perf_event *event)
{
	struct perf_event_context *ctx;

	ctx = perf_event_ctx_lock(event);
	_perf_event_disable(event);
	perf_event_ctx_unlock(event, ctx);
}
EXPORT_SYMBOL_GPL(perf_event_disable);

void perf_event_disable_inatomic(struct perf_event *event)
{
	WRITE_ONCE(event->pending_disable, smp_processor_id());
	/* can fail, see perf_pending_event_disable() */
	irq_work_queue(&event->pending);
}

static void perf_set_shadow_time(struct perf_event *event,
				 struct perf_event_context *ctx)
{
	/*
	 * use the correct time source for the time snapshot
	 *
	 * We could get by without this by leveraging the
	 * fact that to get to this function, the caller
	 * has most likely already called update_context_time()
	 * and update_cgrp_time_xx() and thus both timestamp
	 * are identical (or very close). Given that tstamp is,
	 * already adjusted for cgroup, we could say that:
	 *    tstamp - ctx->timestamp
	 * is equivalent to
	 *    tstamp - cgrp->timestamp.
	 *
	 * Then, in perf_output_read(), the calculation would
	 * work with no changes because:
	 * - event is guaranteed scheduled in
	 * - no scheduled out in between
	 * - thus the timestamp would be the same
	 *
	 * But this is a bit hairy.
	 *
	 * So instead, we have an explicit cgroup call to remain
	 * within the time time source all along. We believe it
	 * is cleaner and simpler to understand.
	 */
	if (is_cgroup_event(event))
		perf_cgroup_set_shadow_time(event, event->tstamp);
	else
		event->shadow_ctx_time = event->tstamp - ctx->timestamp;
}

#define MAX_INTERRUPTS (~0ULL)

static void perf_log_throttle(struct perf_event *event, int enable);
static void perf_log_itrace_start(struct perf_event *event);

static int
event_sched_in(struct perf_event *event,
		 struct perf_cpu_context *cpuctx,
		 struct perf_event_context *ctx)
{
	int ret = 0;

	lockdep_assert_held(&ctx->lock);

	if (event->state <= PERF_EVENT_STATE_OFF)
		return 0;

	WRITE_ONCE(event->oncpu, smp_processor_id());
	/*
	 * Order event::oncpu write to happen before the ACTIVE state is
	 * visible. This allows perf_event_{stop,read}() to observe the correct
	 * ->oncpu if it sees ACTIVE.
	 */
	smp_wmb();
	perf_event_set_state(event, PERF_EVENT_STATE_ACTIVE);

	/*
	 * Unthrottle events, since we scheduled we might have missed several
	 * ticks already, also for a heavily scheduling task there is little
	 * guarantee it'll get a tick in a timely manner.
	 */
	if (unlikely(event->hw.interrupts == MAX_INTERRUPTS)) {
		perf_log_throttle(event, 1);
		event->hw.interrupts = 0;
	}

	perf_pmu_disable(event->pmu);

	perf_set_shadow_time(event, ctx);

	perf_log_itrace_start(event);

	if (event->pmu->add(event, PERF_EF_START)) {
		perf_event_set_state(event, PERF_EVENT_STATE_INACTIVE);
		event->oncpu = -1;
		ret = -EAGAIN;
		goto out;
	}

	if (!is_software_event(event))
		cpuctx->active_oncpu++;
	if (!ctx->nr_active++)
		perf_event_ctx_activate(ctx);
	if (event->attr.freq && event->attr.sample_freq)
		ctx->nr_freq++;

	if (event->attr.exclusive)
		cpuctx->exclusive = 1;

out:
	perf_pmu_enable(event->pmu);

	return ret;
}

static int
group_sched_in(struct perf_event *group_event,
	       struct perf_cpu_context *cpuctx,
	       struct perf_event_context *ctx)
{
	struct perf_event *event, *partial_group = NULL;
	struct pmu *pmu = ctx->pmu;

	if (group_event->state == PERF_EVENT_STATE_OFF)
		return 0;

	pmu->start_txn(pmu, PERF_PMU_TXN_ADD);

	if (event_sched_in(group_event, cpuctx, ctx)) {
		pmu->cancel_txn(pmu);
		perf_mux_hrtimer_restart(cpuctx);
		return -EAGAIN;
	}

	/*
	 * Schedule in siblings as one group (if any):
	 */
	for_each_sibling_event(event, group_event) {
		if (event_sched_in(event, cpuctx, ctx)) {
			partial_group = event;
			goto group_error;
		}
	}

	if (!pmu->commit_txn(pmu))
		return 0;

group_error:
	/*
	 * Groups can be scheduled in as one unit only, so undo any
	 * partial group before returning:
	 * The events up to the failed event are scheduled out normally.
	 */
	for_each_sibling_event(event, group_event) {
		if (event == partial_group)
			break;

		event_sched_out(event, cpuctx, ctx);
	}
	event_sched_out(group_event, cpuctx, ctx);

	pmu->cancel_txn(pmu);

	perf_mux_hrtimer_restart(cpuctx);

	return -EAGAIN;
}

/*
 * Work out whether we can put this event group on the CPU now.
 */
static int group_can_go_on(struct perf_event *event,
			   struct perf_cpu_context *cpuctx,
			   int can_add_hw)
{
	/*
	 * Groups consisting entirely of software events can always go on.
	 */
	if (event->group_caps & PERF_EV_CAP_SOFTWARE)
		return 1;
	/*
	 * If an exclusive group is already on, no other hardware
	 * events can go on.
	 */
	if (cpuctx->exclusive)
		return 0;
	/*
	 * If this group is exclusive and there are already
	 * events on the CPU, it can't go on.
	 */
	if (event->attr.exclusive && cpuctx->active_oncpu)
		return 0;
	/*
	 * Otherwise, try to add it if all previous groups were able
	 * to go on.
	 */
	return can_add_hw;
}

static void add_event_to_ctx(struct perf_event *event,
			       struct perf_event_context *ctx)
{
	list_add_event(event, ctx);
	perf_group_attach(event);
}

static void ctx_sched_out(struct perf_event_context *ctx,
			  struct perf_cpu_context *cpuctx,
			  enum event_type_t event_type);
static void
ctx_sched_in(struct perf_event_context *ctx,
	     struct perf_cpu_context *cpuctx,
	     enum event_type_t event_type,
	     struct task_struct *task);

static void task_ctx_sched_out(struct perf_cpu_context *cpuctx,
			       struct perf_event_context *ctx,
			       enum event_type_t event_type)
{
	if (!cpuctx->task_ctx)
		return;

	if (WARN_ON_ONCE(ctx != cpuctx->task_ctx))
		return;

	ctx_sched_out(ctx, cpuctx, event_type);
}

static void perf_event_sched_in(struct perf_cpu_context *cpuctx,
				struct perf_event_context *ctx,
				struct task_struct *task)
{
	cpu_ctx_sched_in(cpuctx, EVENT_PINNED, task);
	if (ctx)
		ctx_sched_in(ctx, cpuctx, EVENT_PINNED, task);
	cpu_ctx_sched_in(cpuctx, EVENT_FLEXIBLE, task);
	if (ctx)
		ctx_sched_in(ctx, cpuctx, EVENT_FLEXIBLE, task);
}

/*
 * We want to maintain the following priority of scheduling:
 *  - CPU pinned (EVENT_CPU | EVENT_PINNED)
 *  - task pinned (EVENT_PINNED)
 *  - CPU flexible (EVENT_CPU | EVENT_FLEXIBLE)
 *  - task flexible (EVENT_FLEXIBLE).
 *
 * In order to avoid unscheduling and scheduling back in everything every
 * time an event is added, only do it for the groups of equal priority and
 * below.
 *
 * This can be called after a batch operation on task events, in which case
 * event_type is a bit mask of the types of events involved. For CPU events,
 * event_type is only either EVENT_PINNED or EVENT_FLEXIBLE.
 */
static void ctx_resched(struct perf_cpu_context *cpuctx,
			struct perf_event_context *task_ctx,
			enum event_type_t event_type)
{
	enum event_type_t ctx_event_type;
	bool cpu_event = !!(event_type & EVENT_CPU);

	/*
	 * If pinned groups are involved, flexible groups also need to be
	 * scheduled out.
	 */
	if (event_type & EVENT_PINNED)
		event_type |= EVENT_FLEXIBLE;

	ctx_event_type = event_type & EVENT_ALL;

	perf_pmu_disable(cpuctx->ctx.pmu);
	if (task_ctx)
		task_ctx_sched_out(cpuctx, task_ctx, event_type);

	/*
	 * Decide which cpu ctx groups to schedule out based on the types
	 * of events that caused rescheduling:
	 *  - EVENT_CPU: schedule out corresponding groups;
	 *  - EVENT_PINNED task events: schedule out EVENT_FLEXIBLE groups;
	 *  - otherwise, do nothing more.
	 */
	if (cpu_event)
		cpu_ctx_sched_out(cpuctx, ctx_event_type);
	else if (ctx_event_type & EVENT_PINNED)
		cpu_ctx_sched_out(cpuctx, EVENT_FLEXIBLE);

	perf_event_sched_in(cpuctx, task_ctx, current);
	perf_pmu_enable(cpuctx->ctx.pmu);
}

void perf_pmu_resched(struct pmu *pmu)
{
	struct perf_cpu_context *cpuctx = this_cpu_ptr(pmu->pmu_cpu_context);
	struct perf_event_context *task_ctx = cpuctx->task_ctx;

	perf_ctx_lock(cpuctx, task_ctx);
	ctx_resched(cpuctx, task_ctx, EVENT_ALL|EVENT_CPU);
	perf_ctx_unlock(cpuctx, task_ctx);
}

/*
 * Cross CPU call to install and enable a performance event
 *
 * Very similar to remote_function() + event_function() but cannot assume that
 * things like ctx->is_active and cpuctx->task_ctx are set.
 */
static int  __perf_install_in_context(void *info)
{
	struct perf_event *event = info;
	struct perf_event_context *ctx = event->ctx;
	struct perf_cpu_context *cpuctx = __get_cpu_context(ctx);
	struct perf_event_context *task_ctx = cpuctx->task_ctx;
	bool reprogram = true;
	int ret = 0;

	raw_spin_lock(&cpuctx->ctx.lock);
	if (ctx->task) {
		raw_spin_lock(&ctx->lock);
		task_ctx = ctx;

		reprogram = (ctx->task == current);

		/*
		 * If the task is running, it must be running on this CPU,
		 * otherwise we cannot reprogram things.
		 *
		 * If its not running, we don't care, ctx->lock will
		 * serialize against it becoming runnable.
		 */
		if (task_curr(ctx->task) && !reprogram) {
			ret = -ESRCH;
			goto unlock;
		}

		WARN_ON_ONCE(reprogram && cpuctx->task_ctx && cpuctx->task_ctx != ctx);
	} else if (task_ctx) {
		raw_spin_lock(&task_ctx->lock);
	}

#ifdef CONFIG_CGROUP_PERF
	if (is_cgroup_event(event)) {
		/*
		 * If the current cgroup doesn't match the event's
		 * cgroup, we should not try to schedule it.
		 */
		struct perf_cgroup *cgrp = perf_cgroup_from_task(current, ctx);
		reprogram = cgroup_is_descendant(cgrp->css.cgroup,
					event->cgrp->css.cgroup);
	}
#endif

	if (reprogram) {
		ctx_sched_out(ctx, cpuctx, EVENT_TIME);
		add_event_to_ctx(event, ctx);
		ctx_resched(cpuctx, task_ctx, get_event_type(event));
	} else {
		add_event_to_ctx(event, ctx);
	}

unlock:
	perf_ctx_unlock(cpuctx, task_ctx);

	return ret;
}

static bool exclusive_event_installable(struct perf_event *event,
					struct perf_event_context *ctx);

/*
 * Attach a performance event to a context.
 *
 * Very similar to event_function_call, see comment there.
 */
static void
perf_install_in_context(struct perf_event_context *ctx,
			struct perf_event *event,
			int cpu)
{
	struct task_struct *task = READ_ONCE(ctx->task);

	lockdep_assert_held(&ctx->mutex);

	WARN_ON_ONCE(!exclusive_event_installable(event, ctx));

	if (event->cpu != -1)
		event->cpu = cpu;

	/*
	 * Ensures that if we can observe event->ctx, both the event and ctx
	 * will be 'complete'. See perf_iterate_sb_cpu().
	 */
	smp_store_release(&event->ctx, ctx);

	/*
	 * perf_event_attr::disabled events will not run and can be initialized
	 * without IPI. Except when this is the first event for the context, in
	 * that case we need the magic of the IPI to set ctx->is_active.
	 *
	 * The IOC_ENABLE that is sure to follow the creation of a disabled
	 * event will issue the IPI and reprogram the hardware.
	 */
	if (__perf_effective_state(event) == PERF_EVENT_STATE_OFF && ctx->nr_events) {
		raw_spin_lock_irq(&ctx->lock);
		if (ctx->task == TASK_TOMBSTONE) {
			raw_spin_unlock_irq(&ctx->lock);
			return;
		}
		add_event_to_ctx(event, ctx);
		raw_spin_unlock_irq(&ctx->lock);
		return;
	}

	if (!task) {
		cpu_function_call(cpu, __perf_install_in_context, event);
		return;
	}

	/*
	 * Should not happen, we validate the ctx is still alive before calling.
	 */
	if (WARN_ON_ONCE(task == TASK_TOMBSTONE))
		return;

	/*
	 * Installing events is tricky because we cannot rely on ctx->is_active
	 * to be set in case this is the nr_events 0 -> 1 transition.
	 *
	 * Instead we use task_curr(), which tells us if the task is running.
	 * However, since we use task_curr() outside of rq::lock, we can race
	 * against the actual state. This means the result can be wrong.
	 *
	 * If we get a false positive, we retry, this is harmless.
	 *
	 * If we get a false negative, things are complicated. If we are after
	 * perf_event_context_sched_in() ctx::lock will serialize us, and the
	 * value must be correct. If we're before, it doesn't matter since
	 * perf_event_context_sched_in() will program the counter.
	 *
	 * However, this hinges on the remote context switch having observed
	 * our task->perf_event_ctxp[] store, such that it will in fact take
	 * ctx::lock in perf_event_context_sched_in().
	 *
	 * We do this by task_function_call(), if the IPI fails to hit the task
	 * we know any future context switch of task must see the
	 * perf_event_ctpx[] store.
	 */

	/*
	 * This smp_mb() orders the task->perf_event_ctxp[] store with the
	 * task_cpu() load, such that if the IPI then does not find the task
	 * running, a future context switch of that task must observe the
	 * store.
	 */
	smp_mb();
again:
	if (!task_function_call(task, __perf_install_in_context, event))
		return;

	raw_spin_lock_irq(&ctx->lock);
	task = ctx->task;
	if (WARN_ON_ONCE(task == TASK_TOMBSTONE)) {
		/*
		 * Cannot happen because we already checked above (which also
		 * cannot happen), and we hold ctx->mutex, which serializes us
		 * against perf_event_exit_task_context().
		 */
		raw_spin_unlock_irq(&ctx->lock);
		return;
	}
	/*
	 * If the task is not running, ctx->lock will avoid it becoming so,
	 * thus we can safely install the event.
	 */
	if (task_curr(task)) {
		raw_spin_unlock_irq(&ctx->lock);
		goto again;
	}
	add_event_to_ctx(event, ctx);
	raw_spin_unlock_irq(&ctx->lock);
}

/*
 * Cross CPU call to enable a performance event
 */
static void __perf_event_enable(struct perf_event *event,
				struct perf_cpu_context *cpuctx,
				struct perf_event_context *ctx,
				void *info)
{
	struct perf_event *leader = event->group_leader;
	struct perf_event_context *task_ctx;

	if (event->state >= PERF_EVENT_STATE_INACTIVE ||
	    event->state <= PERF_EVENT_STATE_ERROR)
		return;

	if (ctx->is_active)
		ctx_sched_out(ctx, cpuctx, EVENT_TIME);

	perf_event_set_state(event, PERF_EVENT_STATE_INACTIVE);

	if (!ctx->is_active)
		return;

	if (!event_filter_match(event)) {
		ctx_sched_in(ctx, cpuctx, EVENT_TIME, current);
		return;
	}

	/*
	 * If the event is in a group and isn't the group leader,
	 * then don't put it on unless the group is on.
	 */
	if (leader != event && leader->state != PERF_EVENT_STATE_ACTIVE) {
		ctx_sched_in(ctx, cpuctx, EVENT_TIME, current);
		return;
	}

	task_ctx = cpuctx->task_ctx;
	if (ctx->task)
		WARN_ON_ONCE(task_ctx != ctx);

	ctx_resched(cpuctx, task_ctx, get_event_type(event));
}

/*
 * Enable an event.
 *
 * If event->ctx is a cloned context, callers must make sure that
 * every task struct that event->ctx->task could possibly point to
 * remains valid.  This condition is satisfied when called through
 * perf_event_for_each_child or perf_event_for_each as described
 * for perf_event_disable.
 */
static void _perf_event_enable(struct perf_event *event)
{
	struct perf_event_context *ctx = event->ctx;

	raw_spin_lock_irq(&ctx->lock);
	if (event->state >= PERF_EVENT_STATE_INACTIVE ||
	    event->state <  PERF_EVENT_STATE_ERROR) {
		raw_spin_unlock_irq(&ctx->lock);
		return;
	}

	/*
	 * If the event is in error state, clear that first.
	 *
	 * That way, if we see the event in error state below, we know that it
	 * has gone back into error state, as distinct from the task having
	 * been scheduled away before the cross-call arrived.
	 */
	if (event->state == PERF_EVENT_STATE_ERROR)
		event->state = PERF_EVENT_STATE_OFF;
	raw_spin_unlock_irq(&ctx->lock);

	event_function_call(event, __perf_event_enable, NULL);
}

/*
 * See perf_event_disable();
 */
void perf_event_enable(struct perf_event *event)
{
	struct perf_event_context *ctx;

	ctx = perf_event_ctx_lock(event);
	_perf_event_enable(event);
	perf_event_ctx_unlock(event, ctx);
}
EXPORT_SYMBOL_GPL(perf_event_enable);

struct stop_event_data {
	struct perf_event	*event;
	unsigned int		restart;
};

static int __perf_event_stop(void *info)
{
	struct stop_event_data *sd = info;
	struct perf_event *event = sd->event;

	/* if it's already INACTIVE, do nothing */
	if (READ_ONCE(event->state) != PERF_EVENT_STATE_ACTIVE)
		return 0;

	/* matches smp_wmb() in event_sched_in() */
	smp_rmb();

	/*
	 * There is a window with interrupts enabled before we get here,
	 * so we need to check again lest we try to stop another CPU's event.
	 */
	if (READ_ONCE(event->oncpu) != smp_processor_id())
		return -EAGAIN;

	event->pmu->stop(event, PERF_EF_UPDATE);

	/*
	 * May race with the actual stop (through perf_pmu_output_stop()),
	 * but it is only used for events with AUX ring buffer, and such
	 * events will refuse to restart because of rb::aux_mmap_count==0,
	 * see comments in perf_aux_output_begin().
	 *
	 * Since this is happening on an event-local CPU, no trace is lost
	 * while restarting.
	 */
	if (sd->restart)
		event->pmu->start(event, 0);

	return 0;
}

static int perf_event_stop(struct perf_event *event, int restart)
{
	struct stop_event_data sd = {
		.event		= event,
		.restart	= restart,
	};
	int ret = 0;

	do {
		if (READ_ONCE(event->state) != PERF_EVENT_STATE_ACTIVE)
			return 0;

		/* matches smp_wmb() in event_sched_in() */
		smp_rmb();

		/*
		 * We only want to restart ACTIVE events, so if the event goes
		 * inactive here (event->oncpu==-1), there's nothing more to do;
		 * fall through with ret==-ENXIO.
		 */
		ret = cpu_function_call(READ_ONCE(event->oncpu),
					__perf_event_stop, &sd);
	} while (ret == -EAGAIN);

	return ret;
}

/*
 * In order to contain the amount of racy and tricky in the address filter
 * configuration management, it is a two part process:
 *
 * (p1) when userspace mappings change as a result of (1) or (2) or (3) below,
 *      we update the addresses of corresponding vmas in
 *	event::addr_filter_ranges array and bump the event::addr_filters_gen;
 * (p2) when an event is scheduled in (pmu::add), it calls
 *      perf_event_addr_filters_sync() which calls pmu::addr_filters_sync()
 *      if the generation has changed since the previous call.
 *
 * If (p1) happens while the event is active, we restart it to force (p2).
 *
 * (1) perf_addr_filters_apply(): adjusting filters' offsets based on
 *     pre-existing mappings, called once when new filters arrive via SET_FILTER
 *     ioctl;
 * (2) perf_addr_filters_adjust(): adjusting filters' offsets based on newly
 *     registered mapping, called for every new mmap(), with mm::mmap_sem down
 *     for reading;
 * (3) perf_event_addr_filters_exec(): clearing filters' offsets in the process
 *     of exec.
 */
void perf_event_addr_filters_sync(struct perf_event *event)
{
	struct perf_addr_filters_head *ifh = perf_event_addr_filters(event);

	if (!has_addr_filter(event))
		return;

	raw_spin_lock(&ifh->lock);
	if (event->addr_filters_gen != event->hw.addr_filters_gen) {
		event->pmu->addr_filters_sync(event);
		event->hw.addr_filters_gen = event->addr_filters_gen;
	}
	raw_spin_unlock(&ifh->lock);
}
EXPORT_SYMBOL_GPL(perf_event_addr_filters_sync);

static int _perf_event_refresh(struct perf_event *event, int refresh)
{
	/*
	 * not supported on inherited events
	 */
	if (event->attr.inherit || !is_sampling_event(event))
		return -EINVAL;

	atomic_add(refresh, &event->event_limit);
	_perf_event_enable(event);

	return 0;
}

/*
 * See perf_event_disable()
 */
int perf_event_refresh(struct perf_event *event, int refresh)
{
	struct perf_event_context *ctx;
	int ret;

	ctx = perf_event_ctx_lock(event);
	ret = _perf_event_refresh(event, refresh);
	perf_event_ctx_unlock(event, ctx);

	return ret;
}
EXPORT_SYMBOL_GPL(perf_event_refresh);

static int perf_event_modify_breakpoint(struct perf_event *bp,
					 struct perf_event_attr *attr)
{
	int err;

	_perf_event_disable(bp);

	err = modify_user_hw_breakpoint_check(bp, attr, true);

	if (!bp->attr.disabled)
		_perf_event_enable(bp);

	return err;
}

static int perf_event_modify_attr(struct perf_event *event,
				  struct perf_event_attr *attr)
{
	if (event->attr.type != attr->type)
		return -EINVAL;

	switch (event->attr.type) {
	case PERF_TYPE_BREAKPOINT:
		return perf_event_modify_breakpoint(event, attr);
	default:
		/* Place holder for future additions. */
		return -EOPNOTSUPP;
	}
}

static void ctx_sched_out(struct perf_event_context *ctx,
			  struct perf_cpu_context *cpuctx,
			  enum event_type_t event_type)
{
	struct perf_event *event, *tmp;
	int is_active = ctx->is_active;

	lockdep_assert_held(&ctx->lock);

	if (likely(!ctx->nr_events)) {
		/*
		 * See __perf_remove_from_context().
		 */
		WARN_ON_ONCE(ctx->is_active);
		if (ctx->task)
			WARN_ON_ONCE(cpuctx->task_ctx);
		return;
	}

	ctx->is_active &= ~event_type;
	if (!(ctx->is_active & EVENT_ALL))
		ctx->is_active = 0;

	if (ctx->task) {
		WARN_ON_ONCE(cpuctx->task_ctx != ctx);
		if (!ctx->is_active)
			cpuctx->task_ctx = NULL;
	}

	/*
	 * Always update time if it was set; not only when it changes.
	 * Otherwise we can 'forget' to update time for any but the last
	 * context we sched out. For example:
	 *
	 *   ctx_sched_out(.event_type = EVENT_FLEXIBLE)
	 *   ctx_sched_out(.event_type = EVENT_PINNED)
	 *
	 * would only update time for the pinned events.
	 */
	if (is_active & EVENT_TIME) {
		/* update (and stop) ctx time */
		update_context_time(ctx);
		update_cgrp_time_from_cpuctx(cpuctx);
	}

	is_active ^= ctx->is_active; /* changed bits */

	if (!ctx->nr_active || !(is_active & EVENT_ALL))
		return;

	/*
	 * If we had been multiplexing, no rotations are necessary, now no events
	 * are active.
	 */
	ctx->rotate_necessary = 0;

	perf_pmu_disable(ctx->pmu);
	if (is_active & EVENT_PINNED) {
		list_for_each_entry_safe(event, tmp, &ctx->pinned_active, active_list)
			group_sched_out(event, cpuctx, ctx);
	}

	if (is_active & EVENT_FLEXIBLE) {
		list_for_each_entry_safe(event, tmp, &ctx->flexible_active, active_list)
			group_sched_out(event, cpuctx, ctx);
	}
	perf_pmu_enable(ctx->pmu);
}

/*
 * Test whether two contexts are equivalent, i.e. whether they have both been
 * cloned from the same version of the same context.
 *
 * Equivalence is measured using a generation number in the context that is
 * incremented on each modification to it; see unclone_ctx(), list_add_event()
 * and list_del_event().
 */
static int context_equiv(struct perf_event_context *ctx1,
			 struct perf_event_context *ctx2)
{
	lockdep_assert_held(&ctx1->lock);
	lockdep_assert_held(&ctx2->lock);

	/* Pinning disables the swap optimization */
	if (ctx1->pin_count || ctx2->pin_count)
		return 0;

	/* If ctx1 is the parent of ctx2 */
	if (ctx1 == ctx2->parent_ctx && ctx1->generation == ctx2->parent_gen)
		return 1;

	/* If ctx2 is the parent of ctx1 */
	if (ctx1->parent_ctx == ctx2 && ctx1->parent_gen == ctx2->generation)
		return 1;

	/*
	 * If ctx1 and ctx2 have the same parent; we flatten the parent
	 * hierarchy, see perf_event_init_context().
	 */
	if (ctx1->parent_ctx && ctx1->parent_ctx == ctx2->parent_ctx &&
			ctx1->parent_gen == ctx2->parent_gen)
		return 1;

	/* Unmatched */
	return 0;
}

static void __perf_event_sync_stat(struct perf_event *event,
				     struct perf_event *next_event)
{
	u64 value;

	if (!event->attr.inherit_stat)
		return;

	/*
	 * Update the event value, we cannot use perf_event_read()
	 * because we're in the middle of a context switch and have IRQs
	 * disabled, which upsets smp_call_function_single(), however
	 * we know the event must be on the current CPU, therefore we
	 * don't need to use it.
	 */
	if (event->state == PERF_EVENT_STATE_ACTIVE)
		event->pmu->read(event);

	perf_event_update_time(event);

	/*
	 * In order to keep per-task stats reliable we need to flip the event
	 * values when we flip the contexts.
	 */
	value = local64_read(&next_event->count);
	value = local64_xchg(&event->count, value);
	local64_set(&next_event->count, value);

	swap(event->total_time_enabled, next_event->total_time_enabled);
	swap(event->total_time_running, next_event->total_time_running);

	/*
	 * Since we swizzled the values, update the user visible data too.
	 */
	perf_event_update_userpage(event);
	perf_event_update_userpage(next_event);
}

static void perf_event_sync_stat(struct perf_event_context *ctx,
				   struct perf_event_context *next_ctx)
{
	struct perf_event *event, *next_event;

	if (!ctx->nr_stat)
		return;

	update_context_time(ctx);

	event = list_first_entry(&ctx->event_list,
				   struct perf_event, event_entry);

	next_event = list_first_entry(&next_ctx->event_list,
					struct perf_event, event_entry);

	while (&event->event_entry != &ctx->event_list &&
	       &next_event->event_entry != &next_ctx->event_list) {

		__perf_event_sync_stat(event, next_event);

		event = list_next_entry(event, event_entry);
		next_event = list_next_entry(next_event, event_entry);
	}
}

static void perf_event_context_sched_out(struct task_struct *task, int ctxn,
					 struct task_struct *next)
{
	struct perf_event_context *ctx = task->perf_event_ctxp[ctxn];
	struct perf_event_context *next_ctx;
	struct perf_event_context *parent, *next_parent;
	struct perf_cpu_context *cpuctx;
	int do_switch = 1;

	if (likely(!ctx))
		return;

	cpuctx = __get_cpu_context(ctx);
	if (!cpuctx->task_ctx)
		return;

	rcu_read_lock();
	next_ctx = next->perf_event_ctxp[ctxn];
	if (!next_ctx)
		goto unlock;

	parent = rcu_dereference(ctx->parent_ctx);
	next_parent = rcu_dereference(next_ctx->parent_ctx);

	/* If neither context have a parent context; they cannot be clones. */
	if (!parent && !next_parent)
		goto unlock;

	if (next_parent == ctx || next_ctx == parent || next_parent == parent) {
		/*
		 * Looks like the two contexts are clones, so we might be
		 * able to optimize the context switch.  We lock both
		 * contexts and check that they are clones under the
		 * lock (including re-checking that neither has been
		 * uncloned in the meantime).  It doesn't matter which
		 * order we take the locks because no other cpu could
		 * be trying to lock both of these tasks.
		 */
		raw_spin_lock(&ctx->lock);
		raw_spin_lock_nested(&next_ctx->lock, SINGLE_DEPTH_NESTING);
		if (context_equiv(ctx, next_ctx)) {
			struct pmu *pmu = ctx->pmu;

			WRITE_ONCE(ctx->task, next);
			WRITE_ONCE(next_ctx->task, task);

			/*
			 * PMU specific parts of task perf context can require
			 * additional synchronization. As an example of such
			 * synchronization see implementation details of Intel
			 * LBR call stack data profiling;
			 */
			if (pmu->swap_task_ctx)
				pmu->swap_task_ctx(ctx, next_ctx);
			else
				swap(ctx->task_ctx_data, next_ctx->task_ctx_data);

			/*
			 * RCU_INIT_POINTER here is safe because we've not
			 * modified the ctx and the above modification of
			 * ctx->task and ctx->task_ctx_data are immaterial
			 * since those values are always verified under
			 * ctx->lock which we're now holding.
			 */
			RCU_INIT_POINTER(task->perf_event_ctxp[ctxn], next_ctx);
			RCU_INIT_POINTER(next->perf_event_ctxp[ctxn], ctx);

			do_switch = 0;

			perf_event_sync_stat(ctx, next_ctx);
		}
		raw_spin_unlock(&next_ctx->lock);
		raw_spin_unlock(&ctx->lock);
	}
unlock:
	rcu_read_unlock();

	if (do_switch) {
		raw_spin_lock(&ctx->lock);
		task_ctx_sched_out(cpuctx, ctx, EVENT_ALL);
		raw_spin_unlock(&ctx->lock);
	}
}

static DEFINE_PER_CPU(struct list_head, sched_cb_list);

void perf_sched_cb_dec(struct pmu *pmu)
{
	struct perf_cpu_context *cpuctx = this_cpu_ptr(pmu->pmu_cpu_context);

	this_cpu_dec(perf_sched_cb_usages);

	if (!--cpuctx->sched_cb_usage)
		list_del(&cpuctx->sched_cb_entry);
}


void perf_sched_cb_inc(struct pmu *pmu)
{
	struct perf_cpu_context *cpuctx = this_cpu_ptr(pmu->pmu_cpu_context);

	if (!cpuctx->sched_cb_usage++)
		list_add(&cpuctx->sched_cb_entry, this_cpu_ptr(&sched_cb_list));

	this_cpu_inc(perf_sched_cb_usages);
}

/*
 * This function provides the context switch callback to the lower code
 * layer. It is invoked ONLY when the context switch callback is enabled.
 *
 * This callback is relevant even to per-cpu events; for example multi event
 * PEBS requires this to provide PID/TID information. This requires we flush
 * all queued PEBS records before we context switch to a new task.
 */
static void perf_pmu_sched_task(struct task_struct *prev,
				struct task_struct *next,
				bool sched_in)
{
	struct perf_cpu_context *cpuctx;
	struct pmu *pmu;

	if (prev == next)
		return;

	list_for_each_entry(cpuctx, this_cpu_ptr(&sched_cb_list), sched_cb_entry) {
		pmu = cpuctx->ctx.pmu; /* software PMUs will not have sched_task */

		if (WARN_ON_ONCE(!pmu->sched_task))
			continue;

		perf_ctx_lock(cpuctx, cpuctx->task_ctx);
		perf_pmu_disable(pmu);

		pmu->sched_task(cpuctx->task_ctx, sched_in);

		perf_pmu_enable(pmu);
		perf_ctx_unlock(cpuctx, cpuctx->task_ctx);
	}
}

static void perf_event_switch(struct task_struct *task,
			      struct task_struct *next_prev, bool sched_in);

#define for_each_task_context_nr(ctxn)					\
	for ((ctxn) = 0; (ctxn) < perf_nr_task_contexts; (ctxn)++)

/*
 * Called from scheduler to remove the events of the current task,
 * with interrupts disabled.
 *
 * We stop each event and update the event value in event->count.
 *
 * This does not protect us against NMI, but disable()
 * sets the disabled bit in the control field of event _before_
 * accessing the event control register. If a NMI hits, then it will
 * not restart the event.
 */
void __perf_event_task_sched_out(struct task_struct *task,
				 struct task_struct *next)
{
	int ctxn;

	if (__this_cpu_read(perf_sched_cb_usages))
		perf_pmu_sched_task(task, next, false);

	if (atomic_read(&nr_switch_events))
		perf_event_switch(task, next, false);

	for_each_task_context_nr(ctxn)
		perf_event_context_sched_out(task, ctxn, next);

	/*
	 * if cgroup events exist on this CPU, then we need
	 * to check if we have to switch out PMU state.
	 * cgroup event are system-wide mode only
	 */
	if (atomic_read(this_cpu_ptr(&perf_cgroup_events)))
		perf_cgroup_sched_out(task, next);
}

/*
 * Called with IRQs disabled
 */
static void cpu_ctx_sched_out(struct perf_cpu_context *cpuctx,
			      enum event_type_t event_type)
{
	ctx_sched_out(&cpuctx->ctx, cpuctx, event_type);
}

static int visit_groups_merge(struct perf_event_groups *groups, int cpu,
			      int (*func)(struct perf_event *, void *), void *data)
{
	struct perf_event **evt, *evt1, *evt2;
	int ret;

	evt1 = perf_event_groups_first(groups, -1);
	evt2 = perf_event_groups_first(groups, cpu);

	while (evt1 || evt2) {
		if (evt1 && evt2) {
			if (evt1->group_index < evt2->group_index)
				evt = &evt1;
			else
				evt = &evt2;
		} else if (evt1) {
			evt = &evt1;
		} else {
			evt = &evt2;
		}

		ret = func(*evt, data);
		if (ret)
			return ret;

		*evt = perf_event_groups_next(*evt);
	}

	return 0;
}

struct sched_in_data {
	struct perf_event_context *ctx;
	struct perf_cpu_context *cpuctx;
	int can_add_hw;
};

static int pinned_sched_in(struct perf_event *event, void *data)
{
	struct sched_in_data *sid = data;

	if (event->state <= PERF_EVENT_STATE_OFF)
		return 0;

	if (!event_filter_match(event))
		return 0;

	if (group_can_go_on(event, sid->cpuctx, sid->can_add_hw)) {
		if (!group_sched_in(event, sid->cpuctx, sid->ctx))
			list_add_tail(&event->active_list, &sid->ctx->pinned_active);
	}

	/*
	 * If this pinned group hasn't been scheduled,
	 * put it in error state.
	 */
	if (event->state == PERF_EVENT_STATE_INACTIVE)
		perf_event_set_state(event, PERF_EVENT_STATE_ERROR);

	return 0;
}

static int flexible_sched_in(struct perf_event *event, void *data)
{
	struct sched_in_data *sid = data;

	if (event->state <= PERF_EVENT_STATE_OFF)
		return 0;

	if (!event_filter_match(event))
		return 0;

	if (group_can_go_on(event, sid->cpuctx, sid->can_add_hw)) {
		int ret = group_sched_in(event, sid->cpuctx, sid->ctx);
		if (ret) {
			sid->can_add_hw = 0;
			sid->ctx->rotate_necessary = 1;
			return 0;
		}
		list_add_tail(&event->active_list, &sid->ctx->flexible_active);
	}

	return 0;
}

static void
ctx_pinned_sched_in(struct perf_event_context *ctx,
		    struct perf_cpu_context *cpuctx)
{
	struct sched_in_data sid = {
		.ctx = ctx,
		.cpuctx = cpuctx,
		.can_add_hw = 1,
	};

	visit_groups_merge(&ctx->pinned_groups,
			   smp_processor_id(),
			   pinned_sched_in, &sid);
}

static void
ctx_flexible_sched_in(struct perf_event_context *ctx,
		      struct perf_cpu_context *cpuctx)
{
	struct sched_in_data sid = {
		.ctx = ctx,
		.cpuctx = cpuctx,
		.can_add_hw = 1,
	};

	visit_groups_merge(&ctx->flexible_groups,
			   smp_processor_id(),
			   flexible_sched_in, &sid);
}

static void
ctx_sched_in(struct perf_event_context *ctx,
	     struct perf_cpu_context *cpuctx,
	     enum event_type_t event_type,
	     struct task_struct *task)
{
	int is_active = ctx->is_active;
	u64 now;

	lockdep_assert_held(&ctx->lock);

	if (likely(!ctx->nr_events))
		return;

	ctx->is_active |= (event_type | EVENT_TIME);
	if (ctx->task) {
		if (!is_active)
			cpuctx->task_ctx = ctx;
		else
			WARN_ON_ONCE(cpuctx->task_ctx != ctx);
	}

	is_active ^= ctx->is_active; /* changed bits */

	if (is_active & EVENT_TIME) {
		/* start ctx time */
		now = perf_clock();
		ctx->timestamp = now;
		perf_cgroup_set_timestamp(task, ctx);
	}

	/*
	 * First go through the list and put on any pinned groups
	 * in order to give them the best chance of going on.
	 */
	if (is_active & EVENT_PINNED)
		ctx_pinned_sched_in(ctx, cpuctx);

	/* Then walk through the lower prio flexible groups */
	if (is_active & EVENT_FLEXIBLE)
		ctx_flexible_sched_in(ctx, cpuctx);
}

static void cpu_ctx_sched_in(struct perf_cpu_context *cpuctx,
			     enum event_type_t event_type,
			     struct task_struct *task)
{
	struct perf_event_context *ctx = &cpuctx->ctx;

	ctx_sched_in(ctx, cpuctx, event_type, task);
}

static void perf_event_context_sched_in(struct perf_event_context *ctx,
					struct task_struct *task)
{
	struct perf_cpu_context *cpuctx;

	cpuctx = __get_cpu_context(ctx);
	if (cpuctx->task_ctx == ctx)
		return;

	perf_ctx_lock(cpuctx, ctx);
	/*
	 * We must check ctx->nr_events while holding ctx->lock, such
	 * that we serialize against perf_install_in_context().
	 */
	if (!ctx->nr_events)
		goto unlock;

	perf_pmu_disable(ctx->pmu);
	/*
	 * We want to keep the following priority order:
	 * cpu pinned (that don't need to move), task pinned,
	 * cpu flexible, task flexible.
	 *
	 * However, if task's ctx is not carrying any pinned
	 * events, no need to flip the cpuctx's events around.
	 */
	if (!RB_EMPTY_ROOT(&ctx->pinned_groups.tree))
		cpu_ctx_sched_out(cpuctx, EVENT_FLEXIBLE);
	perf_event_sched_in(cpuctx, ctx, task);
	perf_pmu_enable(ctx->pmu);

unlock:
	perf_ctx_unlock(cpuctx, ctx);
}

/*
 * Called from scheduler to add the events of the current task
 * with interrupts disabled.
 *
 * We restore the event value and then enable it.
 *
 * This does not protect us against NMI, but enable()
 * sets the enabled bit in the control field of event _before_
 * accessing the event control register. If a NMI hits, then it will
 * keep the event running.
 */
void __perf_event_task_sched_in(struct task_struct *prev,
				struct task_struct *task)
{
	struct perf_event_context *ctx;
	int ctxn;

	/*
	 * If cgroup events exist on this CPU, then we need to check if we have
	 * to switch in PMU state; cgroup event are system-wide mode only.
	 *
	 * Since cgroup events are CPU events, we must schedule these in before
	 * we schedule in the task events.
	 */
	if (atomic_read(this_cpu_ptr(&perf_cgroup_events)))
		perf_cgroup_sched_in(prev, task);

	for_each_task_context_nr(ctxn) {
		ctx = task->perf_event_ctxp[ctxn];
		if (likely(!ctx))
			continue;

		perf_event_context_sched_in(ctx, task);
	}

	if (atomic_read(&nr_switch_events))
		perf_event_switch(task, prev, true);

	if (__this_cpu_read(perf_sched_cb_usages))
		perf_pmu_sched_task(prev, task, true);
}

static u64 perf_calculate_period(struct perf_event *event, u64 nsec, u64 count)
{
	u64 frequency = event->attr.sample_freq;
	u64 sec = NSEC_PER_SEC;
	u64 divisor, dividend;

	int count_fls, nsec_fls, frequency_fls, sec_fls;

	count_fls = fls64(count);
	nsec_fls = fls64(nsec);
	frequency_fls = fls64(frequency);
	sec_fls = 30;

	/*
	 * We got @count in @nsec, with a target of sample_freq HZ
	 * the target period becomes:
	 *
	 *             @count * 10^9
	 * period = -------------------
	 *          @nsec * sample_freq
	 *
	 */

	/*
	 * Reduce accuracy by one bit such that @a and @b converge
	 * to a similar magnitude.
	 */
#define REDUCE_FLS(a, b)		\
do {					\
	if (a##_fls > b##_fls) {	\
		a >>= 1;		\
		a##_fls--;		\
	} else {			\
		b >>= 1;		\
		b##_fls--;		\
	}				\
} while (0)

	/*
	 * Reduce accuracy until either term fits in a u64, then proceed with
	 * the other, so that finally we can do a u64/u64 division.
	 */
	while (count_fls + sec_fls > 64 && nsec_fls + frequency_fls > 64) {
		REDUCE_FLS(nsec, frequency);
		REDUCE_FLS(sec, count);
	}

	if (count_fls + sec_fls > 64) {
		divisor = nsec * frequency;

		while (count_fls + sec_fls > 64) {
			REDUCE_FLS(count, sec);
			divisor >>= 1;
		}

		dividend = count * sec;
	} else {
		dividend = count * sec;

		while (nsec_fls + frequency_fls > 64) {
			REDUCE_FLS(nsec, frequency);
			dividend >>= 1;
		}

		divisor = nsec * frequency;
	}

	if (!divisor)
		return dividend;

	return div64_u64(dividend, divisor);
}

static DEFINE_PER_CPU(int, perf_throttled_count);
static DEFINE_PER_CPU(u64, perf_throttled_seq);

static void perf_adjust_period(struct perf_event *event, u64 nsec, u64 count, bool disable)
{
	struct hw_perf_event *hwc = &event->hw;
	s64 period, sample_period;
	s64 delta;

	period = perf_calculate_period(event, nsec, count);

	delta = (s64)(period - hwc->sample_period);
	delta = (delta + 7) / 8; /* low pass filter */

	sample_period = hwc->sample_period + delta;

	if (!sample_period)
		sample_period = 1;

	hwc->sample_period = sample_period;

	if (local64_read(&hwc->period_left) > 8*sample_period) {
		if (disable)
			event->pmu->stop(event, PERF_EF_UPDATE);

		local64_set(&hwc->period_left, 0);

		if (disable)
			event->pmu->start(event, PERF_EF_RELOAD);
	}
}

/*
 * combine freq adjustment with unthrottling to avoid two passes over the
 * events. At the same time, make sure, having freq events does not change
 * the rate of unthrottling as that would introduce bias.
 */
static void perf_adjust_freq_unthr_context(struct perf_event_context *ctx,
					   int needs_unthr)
{
	struct perf_event *event;
	struct hw_perf_event *hwc;
	u64 now, period = TICK_NSEC;
	s64 delta;

	/*
	 * only need to iterate over all events iff:
	 * - context have events in frequency mode (needs freq adjust)
	 * - there are events to unthrottle on this cpu
	 */
	if (!(ctx->nr_freq || needs_unthr))
		return;

	raw_spin_lock(&ctx->lock);
	perf_pmu_disable(ctx->pmu);

	list_for_each_entry_rcu(event, &ctx->event_list, event_entry) {
		if (event->state != PERF_EVENT_STATE_ACTIVE)
			continue;

		if (!event_filter_match(event))
			continue;

		perf_pmu_disable(event->pmu);

		hwc = &event->hw;

		if (hwc->interrupts == MAX_INTERRUPTS) {
			hwc->interrupts = 0;
			perf_log_throttle(event, 1);
			event->pmu->start(event, 0);
		}

		if (!event->attr.freq || !event->attr.sample_freq)
			goto next;

		/*
		 * stop the event and update event->count
		 */
		event->pmu->stop(event, PERF_EF_UPDATE);

		now = local64_read(&event->count);
		delta = now - hwc->freq_count_stamp;
		hwc->freq_count_stamp = now;

		/*
		 * restart the event
		 * reload only if value has changed
		 * we have stopped the event so tell that
		 * to perf_adjust_period() to avoid stopping it
		 * twice.
		 */
		if (delta > 0)
			perf_adjust_period(event, period, delta, false);

		event->pmu->start(event, delta > 0 ? PERF_EF_RELOAD : 0);
	next:
		perf_pmu_enable(event->pmu);
	}

	perf_pmu_enable(ctx->pmu);
	raw_spin_unlock(&ctx->lock);
}

/*
 * Move @event to the tail of the @ctx's elegible events.
 */
static void rotate_ctx(struct perf_event_context *ctx, struct perf_event *event)
{
	/*
	 * Rotate the first entry last of non-pinned groups. Rotation might be
	 * disabled by the inheritance code.
	 */
	if (ctx->rotate_disable)
		return;

	perf_event_groups_delete(&ctx->flexible_groups, event);
	perf_event_groups_insert(&ctx->flexible_groups, event);
}

/* pick an event from the flexible_groups to rotate */
static inline struct perf_event *
ctx_event_to_rotate(struct perf_event_context *ctx)
{
	struct perf_event *event;

	/* pick the first active flexible event */
	event = list_first_entry_or_null(&ctx->flexible_active,
					 struct perf_event, active_list);

	/* if no active flexible event, pick the first event */
	if (!event) {
		event = rb_entry_safe(rb_first(&ctx->flexible_groups.tree),
				      typeof(*event), group_node);
	}

	return event;
}

static bool perf_rotate_context(struct perf_cpu_context *cpuctx)
{
	struct perf_event *cpu_event = NULL, *task_event = NULL;
	struct perf_event_context *task_ctx = NULL;
	int cpu_rotate, task_rotate;

	/*
	 * Since we run this from IRQ context, nobody can install new
	 * events, thus the event count values are stable.
	 */

	cpu_rotate = cpuctx->ctx.rotate_necessary;
	task_ctx = cpuctx->task_ctx;
	task_rotate = task_ctx ? task_ctx->rotate_necessary : 0;

	if (!(cpu_rotate || task_rotate))
		return false;

	perf_ctx_lock(cpuctx, cpuctx->task_ctx);
	perf_pmu_disable(cpuctx->ctx.pmu);

	if (task_rotate)
		task_event = ctx_event_to_rotate(task_ctx);
	if (cpu_rotate)
		cpu_event = ctx_event_to_rotate(&cpuctx->ctx);

	/*
	 * As per the order given at ctx_resched() first 'pop' task flexible
	 * and then, if needed CPU flexible.
	 */
	if (task_event || (task_ctx && cpu_event))
		ctx_sched_out(task_ctx, cpuctx, EVENT_FLEXIBLE);
	if (cpu_event)
		cpu_ctx_sched_out(cpuctx, EVENT_FLEXIBLE);

	if (task_event)
		rotate_ctx(task_ctx, task_event);
	if (cpu_event)
		rotate_ctx(&cpuctx->ctx, cpu_event);

	perf_event_sched_in(cpuctx, task_ctx, current);

	perf_pmu_enable(cpuctx->ctx.pmu);
	perf_ctx_unlock(cpuctx, cpuctx->task_ctx);

	return true;
}

void perf_event_task_tick(void)
{
	struct list_head *head = this_cpu_ptr(&active_ctx_list);
	struct perf_event_context *ctx, *tmp;
	int throttled;

	lockdep_assert_irqs_disabled();

	__this_cpu_inc(perf_throttled_seq);
	throttled = __this_cpu_xchg(perf_throttled_count, 0);
	tick_dep_clear_cpu(smp_processor_id(), TICK_DEP_BIT_PERF_EVENTS);

	list_for_each_entry_safe(ctx, tmp, head, active_ctx_list)
		perf_adjust_freq_unthr_context(ctx, throttled);
}

static int event_enable_on_exec(struct perf_event *event,
				struct perf_event_context *ctx)
{
	if (!event->attr.enable_on_exec)
		return 0;

	event->attr.enable_on_exec = 0;
	if (event->state >= PERF_EVENT_STATE_INACTIVE)
		return 0;

	perf_event_set_state(event, PERF_EVENT_STATE_INACTIVE);

	return 1;
}

/*
 * Enable all of a task's events that have been marked enable-on-exec.
 * This expects task == current.
 */
static void perf_event_enable_on_exec(int ctxn)
{
	struct perf_event_context *ctx, *clone_ctx = NULL;
	enum event_type_t event_type = 0;
	struct perf_cpu_context *cpuctx;
	struct perf_event *event;
	unsigned long flags;
	int enabled = 0;

	local_irq_save(flags);
	ctx = current->perf_event_ctxp[ctxn];
	if (!ctx || !ctx->nr_events)
		goto out;

	cpuctx = __get_cpu_context(ctx);
	perf_ctx_lock(cpuctx, ctx);
	ctx_sched_out(ctx, cpuctx, EVENT_TIME);
	list_for_each_entry(event, &ctx->event_list, event_entry) {
		enabled |= event_enable_on_exec(event, ctx);
		event_type |= get_event_type(event);
	}

	/*
	 * Unclone and reschedule this context if we enabled any event.
	 */
	if (enabled) {
		clone_ctx = unclone_ctx(ctx);
		ctx_resched(cpuctx, ctx, event_type);
	} else {
		ctx_sched_in(ctx, cpuctx, EVENT_TIME, current);
	}
	perf_ctx_unlock(cpuctx, ctx);

out:
	local_irq_restore(flags);

	if (clone_ctx)
		put_ctx(clone_ctx);
}

struct perf_read_data {
	struct perf_event *event;
	bool group;
	int ret;
};

static int __perf_event_read_cpu(struct perf_event *event, int event_cpu)
{
	u16 local_pkg, event_pkg;

	if (event->group_caps & PERF_EV_CAP_READ_ACTIVE_PKG) {
		int local_cpu = smp_processor_id();

		event_pkg = topology_physical_package_id(event_cpu);
		local_pkg = topology_physical_package_id(local_cpu);

		if (event_pkg == local_pkg)
			return local_cpu;
	}

	return event_cpu;
}

/*
 * Cross CPU call to read the hardware event
 */
static void __perf_event_read(void *info)
{
	struct perf_read_data *data = info;
	struct perf_event *sub, *event = data->event;
	struct perf_event_context *ctx = event->ctx;
	struct perf_cpu_context *cpuctx = __get_cpu_context(ctx);
	struct pmu *pmu = event->pmu;

	/*
	 * If this is a task context, we need to check whether it is
	 * the current task context of this cpu.  If not it has been
	 * scheduled out before the smp call arrived.  In that case
	 * event->count would have been updated to a recent sample
	 * when the event was scheduled out.
	 */
	if (ctx->task && cpuctx->task_ctx != ctx)
		return;

	raw_spin_lock(&ctx->lock);
	if (ctx->is_active & EVENT_TIME) {
		update_context_time(ctx);
		update_cgrp_time_from_event(event);
	}

	perf_event_update_time(event);
	if (data->group)
		perf_event_update_sibling_time(event);

	if (event->state != PERF_EVENT_STATE_ACTIVE)
		goto unlock;

	if (!data->group) {
		pmu->read(event);
		data->ret = 0;
		goto unlock;
	}

	pmu->start_txn(pmu, PERF_PMU_TXN_READ);

	pmu->read(event);

	for_each_sibling_event(sub, event) {
		if (sub->state == PERF_EVENT_STATE_ACTIVE) {
			/*
			 * Use sibling's PMU rather than @event's since
			 * sibling could be on different (eg: software) PMU.
			 */
			sub->pmu->read(sub);
		}
	}

	data->ret = pmu->commit_txn(pmu);

unlock:
	raw_spin_unlock(&ctx->lock);
}

static inline u64 perf_event_count(struct perf_event *event)
{
	return local64_read(&event->count) + atomic64_read(&event->child_count);
}

/*
 * NMI-safe method to read a local event, that is an event that
 * is:
 *   - either for the current task, or for this CPU
 *   - does not have inherit set, for inherited task events
 *     will not be local and we cannot read them atomically
 *   - must not have a pmu::count method
 */
int perf_event_read_local(struct perf_event *event, u64 *value,
			  u64 *enabled, u64 *running)
{
	unsigned long flags;
	int ret = 0;

	/*
	 * Disabling interrupts avoids all counter scheduling (context
	 * switches, timer based rotation and IPIs).
	 */
	local_irq_save(flags);

	/*
	 * It must not be an event with inherit set, we cannot read
	 * all child counters from atomic context.
	 */
	if (event->attr.inherit) {
		ret = -EOPNOTSUPP;
		goto out;
	}

	/* If this is a per-task event, it must be for current */
	if ((event->attach_state & PERF_ATTACH_TASK) &&
	    event->hw.target != current) {
		ret = -EINVAL;
		goto out;
	}

	/* If this is a per-CPU event, it must be for this CPU */
	if (!(event->attach_state & PERF_ATTACH_TASK) &&
	    event->cpu != smp_processor_id()) {
		ret = -EINVAL;
		goto out;
	}

	/* If this is a pinned event it must be running on this CPU */
	if (event->attr.pinned && event->oncpu != smp_processor_id()) {
		ret = -EBUSY;
		goto out;
	}

	/*
	 * If the event is currently on this CPU, its either a per-task event,
	 * or local to this CPU. Furthermore it means its ACTIVE (otherwise
	 * oncpu == -1).
	 */
	if (event->oncpu == smp_processor_id())
		event->pmu->read(event);

	*value = local64_read(&event->count);
	if (enabled || running) {
		u64 now = event->shadow_ctx_time + perf_clock();
		u64 __enabled, __running;

		__perf_update_times(event, now, &__enabled, &__running);
		if (enabled)
			*enabled = __enabled;
		if (running)
			*running = __running;
	}
out:
	local_irq_restore(flags);

	return ret;
}

static int perf_event_read(struct perf_event *event, bool group)
{
	enum perf_event_state state = READ_ONCE(event->state);
	int event_cpu, ret = 0;

	/*
	 * If event is enabled and currently active on a CPU, update the
	 * value in the event structure:
	 */
again:
	if (state == PERF_EVENT_STATE_ACTIVE) {
		struct perf_read_data data;

		/*
		 * Orders the ->state and ->oncpu loads such that if we see
		 * ACTIVE we must also see the right ->oncpu.
		 *
		 * Matches the smp_wmb() from event_sched_in().
		 */
		smp_rmb();

		event_cpu = READ_ONCE(event->oncpu);
		if ((unsigned)event_cpu >= nr_cpu_ids)
			return 0;

		data = (struct perf_read_data){
			.event = event,
			.group = group,
			.ret = 0,
		};

		preempt_disable();
		event_cpu = __perf_event_read_cpu(event, event_cpu);

		/*
		 * Purposely ignore the smp_call_function_single() return
		 * value.
		 *
		 * If event_cpu isn't a valid CPU it means the event got
		 * scheduled out and that will have updated the event count.
		 *
		 * Therefore, either way, we'll have an up-to-date event count
		 * after this.
		 */
		(void)smp_call_function_single(event_cpu, __perf_event_read, &data, 1);
		preempt_enable();
		ret = data.ret;

	} else if (state == PERF_EVENT_STATE_INACTIVE) {
		struct perf_event_context *ctx = event->ctx;
		unsigned long flags;

		raw_spin_lock_irqsave(&ctx->lock, flags);
		state = event->state;
		if (state != PERF_EVENT_STATE_INACTIVE) {
			raw_spin_unlock_irqrestore(&ctx->lock, flags);
			goto again;
		}

		/*
		 * May read while context is not active (e.g., thread is
		 * blocked), in that case we cannot update context time
		 */
		if (ctx->is_active & EVENT_TIME) {
			update_context_time(ctx);
			update_cgrp_time_from_event(event);
		}

		perf_event_update_time(event);
		if (group)
			perf_event_update_sibling_time(event);
		raw_spin_unlock_irqrestore(&ctx->lock, flags);
	}

	return ret;
}

/*
 * Initialize the perf_event context in a task_struct:
 */
static void __perf_event_init_context(struct perf_event_context *ctx)
{
	raw_spin_lock_init(&ctx->lock);
	mutex_init(&ctx->mutex);
	INIT_LIST_HEAD(&ctx->active_ctx_list);
	perf_event_groups_init(&ctx->pinned_groups);
	perf_event_groups_init(&ctx->flexible_groups);
	INIT_LIST_HEAD(&ctx->event_list);
	INIT_LIST_HEAD(&ctx->pinned_active);
	INIT_LIST_HEAD(&ctx->flexible_active);
	refcount_set(&ctx->refcount, 1);
}

static struct perf_event_context *
alloc_perf_context(struct pmu *pmu, struct task_struct *task)
{
	struct perf_event_context *ctx;

	ctx = kzalloc(sizeof(struct perf_event_context), GFP_KERNEL);
	if (!ctx)
		return NULL;

	__perf_event_init_context(ctx);
	if (task)
		ctx->task = get_task_struct(task);
	ctx->pmu = pmu;

	return ctx;
}

static struct task_struct *
find_lively_task_by_vpid(pid_t vpid)
{
	struct task_struct *task;

	rcu_read_lock();
	if (!vpid)
		task = current;
	else
		task = find_task_by_vpid(vpid);
	if (task)
		get_task_struct(task);
	rcu_read_unlock();

	if (!task)
		return ERR_PTR(-ESRCH);

	return task;
}

/*
 * Returns a matching context with refcount and pincount.
 */
static struct perf_event_context *
find_get_context(struct pmu *pmu, struct task_struct *task,
		struct perf_event *event)
{
	struct perf_event_context *ctx, *clone_ctx = NULL;
	struct perf_cpu_context *cpuctx;
	void *task_ctx_data = NULL;
	unsigned long flags;
	int ctxn, err;
	int cpu = event->cpu;

	if (!task) {
		/* Must be root to operate on a CPU event: */
		err = perf_allow_cpu(&event->attr);
		if (err)
			return ERR_PTR(err);

		cpuctx = per_cpu_ptr(pmu->pmu_cpu_context, cpu);
		ctx = &cpuctx->ctx;
		get_ctx(ctx);
		++ctx->pin_count;

		return ctx;
	}

	err = -EINVAL;
	ctxn = pmu->task_ctx_nr;
	if (ctxn < 0)
		goto errout;

	if (event->attach_state & PERF_ATTACH_TASK_DATA) {
		task_ctx_data = kzalloc(pmu->task_ctx_size, GFP_KERNEL);
		if (!task_ctx_data) {
			err = -ENOMEM;
			goto errout;
		}
	}

retry:
	ctx = perf_lock_task_context(task, ctxn, &flags);
	if (ctx) {
		clone_ctx = unclone_ctx(ctx);
		++ctx->pin_count;

		if (task_ctx_data && !ctx->task_ctx_data) {
			ctx->task_ctx_data = task_ctx_data;
			task_ctx_data = NULL;
		}
		raw_spin_unlock_irqrestore(&ctx->lock, flags);

		if (clone_ctx)
			put_ctx(clone_ctx);
	} else {
		ctx = alloc_perf_context(pmu, task);
		err = -ENOMEM;
		if (!ctx)
			goto errout;

		if (task_ctx_data) {
			ctx->task_ctx_data = task_ctx_data;
			task_ctx_data = NULL;
		}

		err = 0;
		mutex_lock(&task->perf_event_mutex);
		/*
		 * If it has already passed perf_event_exit_task().
		 * we must see PF_EXITING, it takes this mutex too.
		 */
		if (task->flags & PF_EXITING)
			err = -ESRCH;
		else if (task->perf_event_ctxp[ctxn])
			err = -EAGAIN;
		else {
			get_ctx(ctx);
			++ctx->pin_count;
			rcu_assign_pointer(task->perf_event_ctxp[ctxn], ctx);
		}
		mutex_unlock(&task->perf_event_mutex);

		if (unlikely(err)) {
			put_ctx(ctx);

			if (err == -EAGAIN)
				goto retry;
			goto errout;
		}
	}

	kfree(task_ctx_data);
	return ctx;

errout:
	kfree(task_ctx_data);
	return ERR_PTR(err);
}

static void perf_event_free_filter(struct perf_event *event);
static void perf_event_free_bpf_prog(struct perf_event *event);

static void free_event_rcu(struct rcu_head *head)
{
	struct perf_event *event;

	event = container_of(head, struct perf_event, rcu_head);
	if (event->ns)
		put_pid_ns(event->ns);
	perf_event_free_filter(event);
	kfree(event);
}

static void ring_buffer_attach(struct perf_event *event,
			       struct ring_buffer *rb);

static void detach_sb_event(struct perf_event *event)
{
	struct pmu_event_list *pel = per_cpu_ptr(&pmu_sb_events, event->cpu);

	raw_spin_lock(&pel->lock);
	list_del_rcu(&event->sb_list);
	raw_spin_unlock(&pel->lock);
}

static bool is_sb_event(struct perf_event *event)
{
	struct perf_event_attr *attr = &event->attr;

	if (event->parent)
		return false;

	if (event->attach_state & PERF_ATTACH_TASK)
		return false;

	if (attr->mmap || attr->mmap_data || attr->mmap2 ||
	    attr->comm || attr->comm_exec ||
	    attr->task || attr->ksymbol ||
	    attr->context_switch ||
	    attr->bpf_event)
		return true;
	return false;
}

static void unaccount_pmu_sb_event(struct perf_event *event)
{
	if (is_sb_event(event))
		detach_sb_event(event);
}

static void unaccount_event_cpu(struct perf_event *event, int cpu)
{
	if (event->parent)
		return;

	if (is_cgroup_event(event))
		atomic_dec(&per_cpu(perf_cgroup_events, cpu));
}

#ifdef CONFIG_NO_HZ_FULL
static DEFINE_SPINLOCK(nr_freq_lock);
#endif

static void unaccount_freq_event_nohz(void)
{
#ifdef CONFIG_NO_HZ_FULL
	spin_lock(&nr_freq_lock);
	if (atomic_dec_and_test(&nr_freq_events))
		tick_nohz_dep_clear(TICK_DEP_BIT_PERF_EVENTS);
	spin_unlock(&nr_freq_lock);
#endif
}

static void unaccount_freq_event(void)
{
	if (tick_nohz_full_enabled())
		unaccount_freq_event_nohz();
	else
		atomic_dec(&nr_freq_events);
}

static void unaccount_event(struct perf_event *event)
{
	bool dec = false;

	if (event->parent)
		return;

	if (event->attach_state & PERF_ATTACH_TASK)
		dec = true;
	if (event->attr.mmap || event->attr.mmap_data)
		atomic_dec(&nr_mmap_events);
	if (event->attr.comm)
		atomic_dec(&nr_comm_events);
	if (event->attr.namespaces)
		atomic_dec(&nr_namespaces_events);
	if (event->attr.task)
		atomic_dec(&nr_task_events);
	if (event->attr.freq)
		unaccount_freq_event();
	if (event->attr.context_switch) {
		dec = true;
		atomic_dec(&nr_switch_events);
	}
	if (is_cgroup_event(event))
		dec = true;
	if (has_branch_stack(event))
		dec = true;
	if (event->attr.ksymbol)
		atomic_dec(&nr_ksymbol_events);
	if (event->attr.bpf_event)
		atomic_dec(&nr_bpf_events);

	if (dec) {
		if (!atomic_add_unless(&perf_sched_count, -1, 1))
			schedule_delayed_work(&perf_sched_work, HZ);
	}

	unaccount_event_cpu(event, event->cpu);

	unaccount_pmu_sb_event(event);
}

static void perf_sched_delayed(struct work_struct *work)
{
	mutex_lock(&perf_sched_mutex);
	if (atomic_dec_and_test(&perf_sched_count))
		static_branch_disable(&perf_sched_events);
	mutex_unlock(&perf_sched_mutex);
}

/*
 * The following implement mutual exclusion of events on "exclusive" pmus
 * (PERF_PMU_CAP_EXCLUSIVE). Such pmus can only have one event scheduled
 * at a time, so we disallow creating events that might conflict, namely:
 *
 *  1) cpu-wide events in the presence of per-task events,
 *  2) per-task events in the presence of cpu-wide events,
 *  3) two matching events on the same context.
 *
 * The former two cases are handled in the allocation path (perf_event_alloc(),
 * _free_event()), the latter -- before the first perf_install_in_context().
 */
static int exclusive_event_init(struct perf_event *event)
{
	struct pmu *pmu = event->pmu;

	if (!is_exclusive_pmu(pmu))
		return 0;

	/*
	 * Prevent co-existence of per-task and cpu-wide events on the
	 * same exclusive pmu.
	 *
	 * Negative pmu::exclusive_cnt means there are cpu-wide
	 * events on this "exclusive" pmu, positive means there are
	 * per-task events.
	 *
	 * Since this is called in perf_event_alloc() path, event::ctx
	 * doesn't exist yet; it is, however, safe to use PERF_ATTACH_TASK
	 * to mean "per-task event", because unlike other attach states it
	 * never gets cleared.
	 */
	if (event->attach_state & PERF_ATTACH_TASK) {
		if (!atomic_inc_unless_negative(&pmu->exclusive_cnt))
			return -EBUSY;
	} else {
		if (!atomic_dec_unless_positive(&pmu->exclusive_cnt))
			return -EBUSY;
	}

	return 0;
}

static void exclusive_event_destroy(struct perf_event *event)
{
	struct pmu *pmu = event->pmu;

	if (!is_exclusive_pmu(pmu))
		return;

	/* see comment in exclusive_event_init() */
	if (event->attach_state & PERF_ATTACH_TASK)
		atomic_dec(&pmu->exclusive_cnt);
	else
		atomic_inc(&pmu->exclusive_cnt);
}

static bool exclusive_event_match(struct perf_event *e1, struct perf_event *e2)
{
	if ((e1->pmu == e2->pmu) &&
	    (e1->cpu == e2->cpu ||
	     e1->cpu == -1 ||
	     e2->cpu == -1))
		return true;
	return false;
}

static bool exclusive_event_installable(struct perf_event *event,
					struct perf_event_context *ctx)
{
	struct perf_event *iter_event;
	struct pmu *pmu = event->pmu;

	lockdep_assert_held(&ctx->mutex);

	if (!is_exclusive_pmu(pmu))
		return true;

	list_for_each_entry(iter_event, &ctx->event_list, event_entry) {
		if (exclusive_event_match(iter_event, event))
			return false;
	}

	return true;
}

static void perf_addr_filters_splice(struct perf_event *event,
				       struct list_head *head);

static void _free_event(struct perf_event *event)
{
	irq_work_sync(&event->pending);

	unaccount_event(event);

	security_perf_event_free(event);

	if (event->rb) {
		/*
		 * Can happen when we close an event with re-directed output.
		 *
		 * Since we have a 0 refcount, perf_mmap_close() will skip
		 * over us; possibly making our ring_buffer_put() the last.
		 */
		mutex_lock(&event->mmap_mutex);
		ring_buffer_attach(event, NULL);
		mutex_unlock(&event->mmap_mutex);
	}

	if (is_cgroup_event(event))
		perf_detach_cgroup(event);

	if (!event->parent) {
		if (event->attr.sample_type & PERF_SAMPLE_CALLCHAIN)
			put_callchain_buffers();
	}

	perf_event_free_bpf_prog(event);
	perf_addr_filters_splice(event, NULL);
	kfree(event->addr_filter_ranges);

	if (event->destroy)
		event->destroy(event);

	/*
	 * Must be after ->destroy(), due to uprobe_perf_close() using
	 * hw.target.
	 */
	if (event->hw.target)
		put_task_struct(event->hw.target);

	/*
	 * perf_event_free_task() relies on put_ctx() being 'last', in particular
	 * all task references must be cleaned up.
	 */
	if (event->ctx)
		put_ctx(event->ctx);

	exclusive_event_destroy(event);
	module_put(event->pmu->module);

	call_rcu(&event->rcu_head, free_event_rcu);
}

/*
 * Used to free events which have a known refcount of 1, such as in error paths
 * where the event isn't exposed yet and inherited events.
 */
static void free_event(struct perf_event *event)
{
	if (WARN(atomic_long_cmpxchg(&event->refcount, 1, 0) != 1,
				"unexpected event refcount: %ld; ptr=%p\n",
				atomic_long_read(&event->refcount), event)) {
		/* leak to avoid use-after-free */
		return;
	}

	_free_event(event);
}

/*
 * Remove user event from the owner task.
 */
static void perf_remove_from_owner(struct perf_event *event)
{
	struct task_struct *owner;

	rcu_read_lock();
	/*
	 * Matches the smp_store_release() in perf_event_exit_task(). If we
	 * observe !owner it means the list deletion is complete and we can
	 * indeed free this event, otherwise we need to serialize on
	 * owner->perf_event_mutex.
	 */
	owner = READ_ONCE(event->owner);
	if (owner) {
		/*
		 * Since delayed_put_task_struct() also drops the last
		 * task reference we can safely take a new reference
		 * while holding the rcu_read_lock().
		 */
		get_task_struct(owner);
	}
	rcu_read_unlock();

	if (owner) {
		/*
		 * If we're here through perf_event_exit_task() we're already
		 * holding ctx->mutex which would be an inversion wrt. the
		 * normal lock order.
		 *
		 * However we can safely take this lock because its the child
		 * ctx->mutex.
		 */
		mutex_lock_nested(&owner->perf_event_mutex, SINGLE_DEPTH_NESTING);

		/*
		 * We have to re-check the event->owner field, if it is cleared
		 * we raced with perf_event_exit_task(), acquiring the mutex
		 * ensured they're done, and we can proceed with freeing the
		 * event.
		 */
		if (event->owner) {
			list_del_init(&event->owner_entry);
			smp_store_release(&event->owner, NULL);
		}
		mutex_unlock(&owner->perf_event_mutex);
		put_task_struct(owner);
	}
}

static void put_event(struct perf_event *event)
{
	if (!atomic_long_dec_and_test(&event->refcount))
		return;

	_free_event(event);
}

/*
 * Kill an event dead; while event:refcount will preserve the event
 * object, it will not preserve its functionality. Once the last 'user'
 * gives up the object, we'll destroy the thing.
 */
int perf_event_release_kernel(struct perf_event *event)
{
	struct perf_event_context *ctx = event->ctx;
	struct perf_event *child, *tmp;
	LIST_HEAD(free_list);

	/*
	 * If we got here through err_file: fput(event_file); we will not have
	 * attached to a context yet.
	 */
	if (!ctx) {
		WARN_ON_ONCE(event->attach_state &
				(PERF_ATTACH_CONTEXT|PERF_ATTACH_GROUP));
		goto no_ctx;
	}

	if (!is_kernel_event(event))
		perf_remove_from_owner(event);

	ctx = perf_event_ctx_lock(event);
	WARN_ON_ONCE(ctx->parent_ctx);
	perf_remove_from_context(event, DETACH_GROUP);

	raw_spin_lock_irq(&ctx->lock);
	/*
	 * Mark this event as STATE_DEAD, there is no external reference to it
	 * anymore.
	 *
	 * Anybody acquiring event->child_mutex after the below loop _must_
	 * also see this, most importantly inherit_event() which will avoid
	 * placing more children on the list.
	 *
	 * Thus this guarantees that we will in fact observe and kill _ALL_
	 * child events.
	 */
	event->state = PERF_EVENT_STATE_DEAD;
	raw_spin_unlock_irq(&ctx->lock);

	perf_event_ctx_unlock(event, ctx);

again:
	mutex_lock(&event->child_mutex);
	list_for_each_entry(child, &event->child_list, child_list) {

		/*
		 * Cannot change, child events are not migrated, see the
		 * comment with perf_event_ctx_lock_nested().
		 */
		ctx = READ_ONCE(child->ctx);
		/*
		 * Since child_mutex nests inside ctx::mutex, we must jump
		 * through hoops. We start by grabbing a reference on the ctx.
		 *
		 * Since the event cannot get freed while we hold the
		 * child_mutex, the context must also exist and have a !0
		 * reference count.
		 */
		get_ctx(ctx);

		/*
		 * Now that we have a ctx ref, we can drop child_mutex, and
		 * acquire ctx::mutex without fear of it going away. Then we
		 * can re-acquire child_mutex.
		 */
		mutex_unlock(&event->child_mutex);
		mutex_lock(&ctx->mutex);
		mutex_lock(&event->child_mutex);

		/*
		 * Now that we hold ctx::mutex and child_mutex, revalidate our
		 * state, if child is still the first entry, it didn't get freed
		 * and we can continue doing so.
		 */
		tmp = list_first_entry_or_null(&event->child_list,
					       struct perf_event, child_list);
		if (tmp == child) {
			perf_remove_from_context(child, DETACH_GROUP);
			list_move(&child->child_list, &free_list);
			/*
			 * This matches the refcount bump in inherit_event();
			 * this can't be the last reference.
			 */
			put_event(event);
		}

		mutex_unlock(&event->child_mutex);
		mutex_unlock(&ctx->mutex);
		put_ctx(ctx);
		goto again;
	}
	mutex_unlock(&event->child_mutex);

	list_for_each_entry_safe(child, tmp, &free_list, child_list) {
		void *var = &child->ctx->refcount;

		list_del(&child->child_list);
		free_event(child);

		/*
		 * Wake any perf_event_free_task() waiting for this event to be
		 * freed.
		 */
		smp_mb(); /* pairs with wait_var_event() */
		wake_up_var(var);
	}

no_ctx:
	put_event(event); /* Must be the 'last' reference */
	return 0;
}
EXPORT_SYMBOL_GPL(perf_event_release_kernel);

/*
 * Called when the last reference to the file is gone.
 */
static int perf_release(struct inode *inode, struct file *file)
{
	perf_event_release_kernel(file->private_data);
	return 0;
}

static u64 __perf_event_read_value(struct perf_event *event, u64 *enabled, u64 *running)
{
	struct perf_event *child;
	u64 total = 0;

	*enabled = 0;
	*running = 0;

	mutex_lock(&event->child_mutex);

	(void)perf_event_read(event, false);
	total += perf_event_count(event);

	*enabled += event->total_time_enabled +
			atomic64_read(&event->child_total_time_enabled);
	*running += event->total_time_running +
			atomic64_read(&event->child_total_time_running);

	list_for_each_entry(child, &event->child_list, child_list) {
		(void)perf_event_read(child, false);
		total += perf_event_count(child);
		*enabled += child->total_time_enabled;
		*running += child->total_time_running;
	}
	mutex_unlock(&event->child_mutex);

	return total;
}

u64 perf_event_read_value(struct perf_event *event, u64 *enabled, u64 *running)
{
	struct perf_event_context *ctx;
	u64 count;

	ctx = perf_event_ctx_lock(event);
	count = __perf_event_read_value(event, enabled, running);
	perf_event_ctx_unlock(event, ctx);

	return count;
}
EXPORT_SYMBOL_GPL(perf_event_read_value);

static int __perf_read_group_add(struct perf_event *leader,
					u64 read_format, u64 *values)
{
	struct perf_event_context *ctx = leader->ctx;
	struct perf_event *sub;
	unsigned long flags;
	int n = 1; /* skip @nr */
	int ret;

	ret = perf_event_read(leader, true);
	if (ret)
		return ret;

	raw_spin_lock_irqsave(&ctx->lock, flags);

	/*
	 * Since we co-schedule groups, {enabled,running} times of siblings
	 * will be identical to those of the leader, so we only publish one
	 * set.
	 */
	if (read_format & PERF_FORMAT_TOTAL_TIME_ENABLED) {
		values[n++] += leader->total_time_enabled +
			atomic64_read(&leader->child_total_time_enabled);
	}

	if (read_format & PERF_FORMAT_TOTAL_TIME_RUNNING) {
		values[n++] += leader->total_time_running +
			atomic64_read(&leader->child_total_time_running);
	}

	/*
	 * Write {count,id} tuples for every sibling.
	 */
	values[n++] += perf_event_count(leader);
	if (read_format & PERF_FORMAT_ID)
		values[n++] = primary_event_id(leader);

	for_each_sibling_event(sub, leader) {
		values[n++] += perf_event_count(sub);
		if (read_format & PERF_FORMAT_ID)
			values[n++] = primary_event_id(sub);
	}

	raw_spin_unlock_irqrestore(&ctx->lock, flags);
	return 0;
}

static int perf_read_group(struct perf_event *event,
				   u64 read_format, char __user *buf)
{
	struct perf_event *leader = event->group_leader, *child;
	struct perf_event_context *ctx = leader->ctx;
	int ret;
	u64 *values;

	lockdep_assert_held(&ctx->mutex);

	values = kzalloc(event->read_size, GFP_KERNEL);
	if (!values)
		return -ENOMEM;

	values[0] = 1 + leader->nr_siblings;

	/*
	 * By locking the child_mutex of the leader we effectively
	 * lock the child list of all siblings.. XXX explain how.
	 */
	mutex_lock(&leader->child_mutex);

	ret = __perf_read_group_add(leader, read_format, values);
	if (ret)
		goto unlock;

	list_for_each_entry(child, &leader->child_list, child_list) {
		ret = __perf_read_group_add(child, read_format, values);
		if (ret)
			goto unlock;
	}

	mutex_unlock(&leader->child_mutex);

	ret = event->read_size;
	if (copy_to_user(buf, values, event->read_size))
		ret = -EFAULT;
	goto out;

unlock:
	mutex_unlock(&leader->child_mutex);
out:
	kfree(values);
	return ret;
}

static int perf_read_one(struct perf_event *event,
				 u64 read_format, char __user *buf)
{
	u64 enabled, running;
	u64 values[4];
	int n = 0;

	values[n++] = __perf_event_read_value(event, &enabled, &running);
	if (read_format & PERF_FORMAT_TOTAL_TIME_ENABLED)
		values[n++] = enabled;
	if (read_format & PERF_FORMAT_TOTAL_TIME_RUNNING)
		values[n++] = running;
	if (read_format & PERF_FORMAT_ID)
		values[n++] = primary_event_id(event);

	if (copy_to_user(buf, values, n * sizeof(u64)))
		return -EFAULT;

	return n * sizeof(u64);
}

static bool is_event_hup(struct perf_event *event)
{
	bool no_children;

	if (event->state > PERF_EVENT_STATE_EXIT)
		return false;

	mutex_lock(&event->child_mutex);
	no_children = list_empty(&event->child_list);
	mutex_unlock(&event->child_mutex);
	return no_children;
}

/*
 * Read the performance event - simple non blocking version for now
 */
static ssize_t
__perf_read(struct perf_event *event, char __user *buf, size_t count)
{
	u64 read_format = event->attr.read_format;
	int ret;

	/*
	 * Return end-of-file for a read on an event that is in
	 * error state (i.e. because it was pinned but it couldn't be
	 * scheduled on to the CPU at some point).
	 */
	if (event->state == PERF_EVENT_STATE_ERROR)
		return 0;

	if (count < event->read_size)
		return -ENOSPC;

	WARN_ON_ONCE(event->ctx->parent_ctx);
	if (read_format & PERF_FORMAT_GROUP)
		ret = perf_read_group(event, read_format, buf);
	else
		ret = perf_read_one(event, read_format, buf);

	return ret;
}

static ssize_t
perf_read(struct file *file, char __user *buf, size_t count, loff_t *ppos)
{
	struct perf_event *event = file->private_data;
	struct perf_event_context *ctx;
	int ret;

	ret = security_perf_event_read(event);
	if (ret)
		return ret;

	ctx = perf_event_ctx_lock(event);
	ret = __perf_read(event, buf, count);
	perf_event_ctx_unlock(event, ctx);

	return ret;
}

static __poll_t perf_poll(struct file *file, poll_table *wait)
{
	struct perf_event *event = file->private_data;
	struct ring_buffer *rb;
	__poll_t events = EPOLLHUP;

	poll_wait(file, &event->waitq, wait);

	if (is_event_hup(event))
		return events;

	/*
	 * Pin the event->rb by taking event->mmap_mutex; otherwise
	 * perf_event_set_output() can swizzle our rb and make us miss wakeups.
	 */
	mutex_lock(&event->mmap_mutex);
	rb = event->rb;
	if (rb)
		events = atomic_xchg(&rb->poll, 0);
	mutex_unlock(&event->mmap_mutex);
	return events;
}

static void _perf_event_reset(struct perf_event *event)
{
	(void)perf_event_read(event, false);
	local64_set(&event->count, 0);
	perf_event_update_userpage(event);
}

/* Assume it's not an event with inherit set. */
u64 perf_event_pause(struct perf_event *event, bool reset)
{
	struct perf_event_context *ctx;
	u64 count;

	ctx = perf_event_ctx_lock(event);
	WARN_ON_ONCE(event->attr.inherit);
	_perf_event_disable(event);
	count = local64_read(&event->count);
	if (reset)
		local64_set(&event->count, 0);
	perf_event_ctx_unlock(event, ctx);

	return count;
}
EXPORT_SYMBOL_GPL(perf_event_pause);

/*
 * Holding the top-level event's child_mutex means that any
 * descendant process that has inherited this event will block
 * in perf_event_exit_event() if it goes to exit, thus satisfying the
 * task existence requirements of perf_event_enable/disable.
 */
static void perf_event_for_each_child(struct perf_event *event,
					void (*func)(struct perf_event *))
{
	struct perf_event *child;

	WARN_ON_ONCE(event->ctx->parent_ctx);

	mutex_lock(&event->child_mutex);
	func(event);
	list_for_each_entry(child, &event->child_list, child_list)
		func(child);
	mutex_unlock(&event->child_mutex);
}

static void perf_event_for_each(struct perf_event *event,
				  void (*func)(struct perf_event *))
{
	struct perf_event_context *ctx = event->ctx;
	struct perf_event *sibling;

	lockdep_assert_held(&ctx->mutex);

	event = event->group_leader;

	perf_event_for_each_child(event, func);
	for_each_sibling_event(sibling, event)
		perf_event_for_each_child(sibling, func);
}

static void __perf_event_period(struct perf_event *event,
				struct perf_cpu_context *cpuctx,
				struct perf_event_context *ctx,
				void *info)
{
	u64 value = *((u64 *)info);
	bool active;

	if (event->attr.freq) {
		event->attr.sample_freq = value;
	} else {
		event->attr.sample_period = value;
		event->hw.sample_period = value;
	}

	active = (event->state == PERF_EVENT_STATE_ACTIVE);
	if (active) {
		perf_pmu_disable(ctx->pmu);
		/*
		 * We could be throttled; unthrottle now to avoid the tick
		 * trying to unthrottle while we already re-started the event.
		 */
		if (event->hw.interrupts == MAX_INTERRUPTS) {
			event->hw.interrupts = 0;
			perf_log_throttle(event, 1);
		}
		event->pmu->stop(event, PERF_EF_UPDATE);
	}

	local64_set(&event->hw.period_left, 0);

	if (active) {
		event->pmu->start(event, PERF_EF_RELOAD);
		perf_pmu_enable(ctx->pmu);
	}
}

static int perf_event_check_period(struct perf_event *event, u64 value)
{
	return event->pmu->check_period(event, value);
}

static int _perf_event_period(struct perf_event *event, u64 value)
{
	if (!is_sampling_event(event))
		return -EINVAL;

	if (!value)
		return -EINVAL;

	if (event->attr.freq && value > sysctl_perf_event_sample_rate)
		return -EINVAL;

	if (perf_event_check_period(event, value))
		return -EINVAL;

	if (!event->attr.freq && (value & (1ULL << 63)))
		return -EINVAL;

	event_function_call(event, __perf_event_period, &value);

	return 0;
}

int perf_event_period(struct perf_event *event, u64 value)
{
	struct perf_event_context *ctx;
	int ret;

	ctx = perf_event_ctx_lock(event);
	ret = _perf_event_period(event, value);
	perf_event_ctx_unlock(event, ctx);

	return ret;
}
EXPORT_SYMBOL_GPL(perf_event_period);

static const struct file_operations perf_fops;

static inline int perf_fget_light(int fd, struct fd *p)
{
	struct fd f = fdget(fd);
	if (!f.file)
		return -EBADF;

	if (f.file->f_op != &perf_fops) {
		fdput(f);
		return -EBADF;
	}
	*p = f;
	return 0;
}

static int perf_event_set_output(struct perf_event *event,
				 struct perf_event *output_event);
static int perf_event_set_filter(struct perf_event *event, void __user *arg);
static int perf_event_set_bpf_prog(struct perf_event *event, u32 prog_fd);
static int perf_copy_attr(struct perf_event_attr __user *uattr,
			  struct perf_event_attr *attr);

static long _perf_ioctl(struct perf_event *event, unsigned int cmd, unsigned long arg)
{
	void (*func)(struct perf_event *);
	u32 flags = arg;

	switch (cmd) {
	case PERF_EVENT_IOC_ENABLE:
		func = _perf_event_enable;
		break;
	case PERF_EVENT_IOC_DISABLE:
		func = _perf_event_disable;
		break;
	case PERF_EVENT_IOC_RESET:
		func = _perf_event_reset;
		break;

	case PERF_EVENT_IOC_REFRESH:
		return _perf_event_refresh(event, arg);

	case PERF_EVENT_IOC_PERIOD:
	{
		u64 value;

		if (copy_from_user(&value, (u64 __user *)arg, sizeof(value)))
			return -EFAULT;

		return _perf_event_period(event, value);
	}
	case PERF_EVENT_IOC_ID:
	{
		u64 id = primary_event_id(event);

		if (copy_to_user((void __user *)arg, &id, sizeof(id)))
			return -EFAULT;
		return 0;
	}

	case PERF_EVENT_IOC_SET_OUTPUT:
	{
		int ret;
		if (arg != -1) {
			struct perf_event *output_event;
			struct fd output;
			ret = perf_fget_light(arg, &output);
			if (ret)
				return ret;
			output_event = output.file->private_data;
			ret = perf_event_set_output(event, output_event);
			fdput(output);
		} else {
			ret = perf_event_set_output(event, NULL);
		}
		return ret;
	}

	case PERF_EVENT_IOC_SET_FILTER:
		return perf_event_set_filter(event, (void __user *)arg);

	case PERF_EVENT_IOC_SET_BPF:
		return perf_event_set_bpf_prog(event, arg);

	case PERF_EVENT_IOC_PAUSE_OUTPUT: {
		struct ring_buffer *rb;

		rcu_read_lock();
		rb = rcu_dereference(event->rb);
		if (!rb || !rb->nr_pages) {
			rcu_read_unlock();
			return -EINVAL;
		}
		rb_toggle_paused(rb, !!arg);
		rcu_read_unlock();
		return 0;
	}

	case PERF_EVENT_IOC_QUERY_BPF:
		return perf_event_query_prog_array(event, (void __user *)arg);

	case PERF_EVENT_IOC_MODIFY_ATTRIBUTES: {
		struct perf_event_attr new_attr;
		int err = perf_copy_attr((struct perf_event_attr __user *)arg,
					 &new_attr);

		if (err)
			return err;

		return perf_event_modify_attr(event,  &new_attr);
	}
	default:
		return -ENOTTY;
	}

	if (flags & PERF_IOC_FLAG_GROUP)
		perf_event_for_each(event, func);
	else
		perf_event_for_each_child(event, func);

	return 0;
}

static long perf_ioctl(struct file *file, unsigned int cmd, unsigned long arg)
{
	struct perf_event *event = file->private_data;
	struct perf_event_context *ctx;
	long ret;

	/* Treat ioctl like writes as it is likely a mutating operation. */
	ret = security_perf_event_write(event);
	if (ret)
		return ret;

	ctx = perf_event_ctx_lock(event);
	ret = _perf_ioctl(event, cmd, arg);
	perf_event_ctx_unlock(event, ctx);

	return ret;
}

#ifdef CONFIG_COMPAT
static long perf_compat_ioctl(struct file *file, unsigned int cmd,
				unsigned long arg)
{
	switch (_IOC_NR(cmd)) {
	case _IOC_NR(PERF_EVENT_IOC_SET_FILTER):
	case _IOC_NR(PERF_EVENT_IOC_ID):
	case _IOC_NR(PERF_EVENT_IOC_QUERY_BPF):
	case _IOC_NR(PERF_EVENT_IOC_MODIFY_ATTRIBUTES):
		/* Fix up pointer size (usually 4 -> 8 in 32-on-64-bit case */
		if (_IOC_SIZE(cmd) == sizeof(compat_uptr_t)) {
			cmd &= ~IOCSIZE_MASK;
			cmd |= sizeof(void *) << IOCSIZE_SHIFT;
		}
		break;
	}
	return perf_ioctl(file, cmd, arg);
}
#else
# define perf_compat_ioctl NULL
#endif

int perf_event_task_enable(void)
{
	struct perf_event_context *ctx;
	struct perf_event *event;

	mutex_lock(&current->perf_event_mutex);
	list_for_each_entry(event, &current->perf_event_list, owner_entry) {
		ctx = perf_event_ctx_lock(event);
		perf_event_for_each_child(event, _perf_event_enable);
		perf_event_ctx_unlock(event, ctx);
	}
	mutex_unlock(&current->perf_event_mutex);

	return 0;
}

int perf_event_task_disable(void)
{
	struct perf_event_context *ctx;
	struct perf_event *event;

	mutex_lock(&current->perf_event_mutex);
	list_for_each_entry(event, &current->perf_event_list, owner_entry) {
		ctx = perf_event_ctx_lock(event);
		perf_event_for_each_child(event, _perf_event_disable);
		perf_event_ctx_unlock(event, ctx);
	}
	mutex_unlock(&current->perf_event_mutex);

	return 0;
}

static int perf_event_index(struct perf_event *event)
{
	if (event->hw.state & PERF_HES_STOPPED)
		return 0;

	if (event->state != PERF_EVENT_STATE_ACTIVE)
		return 0;

	return event->pmu->event_idx(event);
}

static void calc_timer_values(struct perf_event *event,
				u64 *now,
				u64 *enabled,
				u64 *running)
{
	u64 ctx_time;

	*now = perf_clock();
	ctx_time = event->shadow_ctx_time + *now;
	__perf_update_times(event, ctx_time, enabled, running);
}

static void perf_event_init_userpage(struct perf_event *event)
{
	struct perf_event_mmap_page *userpg;
	struct ring_buffer *rb;

	rcu_read_lock();
	rb = rcu_dereference(event->rb);
	if (!rb)
		goto unlock;

	userpg = rb->user_page;

	/* Allow new userspace to detect that bit 0 is deprecated */
	userpg->cap_bit0_is_deprecated = 1;
	userpg->size = offsetof(struct perf_event_mmap_page, __reserved);
	userpg->data_offset = PAGE_SIZE;
	userpg->data_size = perf_data_size(rb);

unlock:
	rcu_read_unlock();
}

void __weak arch_perf_update_userpage(
	struct perf_event *event, struct perf_event_mmap_page *userpg, u64 now)
{
}

/*
 * Callers need to ensure there can be no nesting of this function, otherwise
 * the seqlock logic goes bad. We can not serialize this because the arch
 * code calls this from NMI context.
 */
void perf_event_update_userpage(struct perf_event *event)
{
	struct perf_event_mmap_page *userpg;
	struct ring_buffer *rb;
	u64 enabled, running, now;

	rcu_read_lock();
	rb = rcu_dereference(event->rb);
	if (!rb)
		goto unlock;

	/*
	 * compute total_time_enabled, total_time_running
	 * based on snapshot values taken when the event
	 * was last scheduled in.
	 *
	 * we cannot simply called update_context_time()
	 * because of locking issue as we can be called in
	 * NMI context
	 */
	calc_timer_values(event, &now, &enabled, &running);

	userpg = rb->user_page;
	/*
	 * Disable preemption to guarantee consistent time stamps are stored to
	 * the user page.
	 */
	preempt_disable();
	++userpg->lock;
	barrier();
	userpg->index = perf_event_index(event);
	userpg->offset = perf_event_count(event);
	if (userpg->index)
		userpg->offset -= local64_read(&event->hw.prev_count);

	userpg->time_enabled = enabled +
			atomic64_read(&event->child_total_time_enabled);

	userpg->time_running = running +
			atomic64_read(&event->child_total_time_running);

	arch_perf_update_userpage(event, userpg, now);

	barrier();
	++userpg->lock;
	preempt_enable();
unlock:
	rcu_read_unlock();
}
EXPORT_SYMBOL_GPL(perf_event_update_userpage);

static vm_fault_t perf_mmap_fault(struct vm_fault *vmf)
{
	struct perf_event *event = vmf->vma->vm_file->private_data;
	struct ring_buffer *rb;
	vm_fault_t ret = VM_FAULT_SIGBUS;

	if (vmf->flags & FAULT_FLAG_MKWRITE) {
		if (vmf->pgoff == 0)
			ret = 0;
		return ret;
	}

	rcu_read_lock();
	rb = rcu_dereference(event->rb);
	if (!rb)
		goto unlock;

	if (vmf->pgoff && (vmf->flags & FAULT_FLAG_WRITE))
		goto unlock;

	vmf->page = perf_mmap_to_page(rb, vmf->pgoff);
	if (!vmf->page)
		goto unlock;

	get_page(vmf->page);
	vmf->page->mapping = vmf->vma->vm_file->f_mapping;
	vmf->page->index   = vmf->pgoff;

	ret = 0;
unlock:
	rcu_read_unlock();

	return ret;
}

static void ring_buffer_attach(struct perf_event *event,
			       struct ring_buffer *rb)
{
	struct ring_buffer *old_rb = NULL;
	unsigned long flags;

	if (event->rb) {
		/*
		 * Should be impossible, we set this when removing
		 * event->rb_entry and wait/clear when adding event->rb_entry.
		 */
		WARN_ON_ONCE(event->rcu_pending);

		old_rb = event->rb;
		spin_lock_irqsave(&old_rb->event_lock, flags);
		list_del_rcu(&event->rb_entry);
		spin_unlock_irqrestore(&old_rb->event_lock, flags);

		event->rcu_batches = get_state_synchronize_rcu();
		event->rcu_pending = 1;
	}

	if (rb) {
		if (event->rcu_pending) {
			cond_synchronize_rcu(event->rcu_batches);
			event->rcu_pending = 0;
		}

		spin_lock_irqsave(&rb->event_lock, flags);
		list_add_rcu(&event->rb_entry, &rb->event_list);
		spin_unlock_irqrestore(&rb->event_lock, flags);
	}

	/*
	 * Avoid racing with perf_mmap_close(AUX): stop the event
	 * before swizzling the event::rb pointer; if it's getting
	 * unmapped, its aux_mmap_count will be 0 and it won't
	 * restart. See the comment in __perf_pmu_output_stop().
	 *
	 * Data will inevitably be lost when set_output is done in
	 * mid-air, but then again, whoever does it like this is
	 * not in for the data anyway.
	 */
	if (has_aux(event))
		perf_event_stop(event, 0);

	rcu_assign_pointer(event->rb, rb);

	if (old_rb) {
		ring_buffer_put(old_rb);
		/*
		 * Since we detached before setting the new rb, so that we
		 * could attach the new rb, we could have missed a wakeup.
		 * Provide it now.
		 */
		wake_up_all(&event->waitq);
	}
}

static void ring_buffer_wakeup(struct perf_event *event)
{
	struct ring_buffer *rb;

	rcu_read_lock();
	rb = rcu_dereference(event->rb);
	if (rb) {
		list_for_each_entry_rcu(event, &rb->event_list, rb_entry)
			wake_up_all(&event->waitq);
	}
	rcu_read_unlock();
}

struct ring_buffer *ring_buffer_get(struct perf_event *event)
{
	struct ring_buffer *rb;

	rcu_read_lock();
	rb = rcu_dereference(event->rb);
	if (rb) {
		if (!refcount_inc_not_zero(&rb->refcount))
			rb = NULL;
	}
	rcu_read_unlock();

	return rb;
}

void ring_buffer_put(struct ring_buffer *rb)
{
	if (!refcount_dec_and_test(&rb->refcount))
		return;

	WARN_ON_ONCE(!list_empty(&rb->event_list));

	call_rcu(&rb->rcu_head, rb_free_rcu);
}

static void perf_mmap_open(struct vm_area_struct *vma)
{
	struct perf_event *event = vma->vm_file->private_data;

	atomic_inc(&event->mmap_count);
	atomic_inc(&event->rb->mmap_count);

	if (vma->vm_pgoff)
		atomic_inc(&event->rb->aux_mmap_count);

	if (event->pmu->event_mapped)
		event->pmu->event_mapped(event, vma->vm_mm);
}

static void perf_pmu_output_stop(struct perf_event *event);

/*
 * A buffer can be mmap()ed multiple times; either directly through the same
 * event, or through other events by use of perf_event_set_output().
 *
 * In order to undo the VM accounting done by perf_mmap() we need to destroy
 * the buffer here, where we still have a VM context. This means we need
 * to detach all events redirecting to us.
 */
static void perf_mmap_close(struct vm_area_struct *vma)
{
	struct perf_event *event = vma->vm_file->private_data;

	struct ring_buffer *rb = ring_buffer_get(event);
	struct user_struct *mmap_user = rb->mmap_user;
	int mmap_locked = rb->mmap_locked;
	unsigned long size = perf_data_size(rb);

	if (event->pmu->event_unmapped)
		event->pmu->event_unmapped(event, vma->vm_mm);

	/*
	 * rb->aux_mmap_count will always drop before rb->mmap_count and
	 * event->mmap_count, so it is ok to use event->mmap_mutex to
	 * serialize with perf_mmap here.
	 */
	if (rb_has_aux(rb) && vma->vm_pgoff == rb->aux_pgoff &&
	    atomic_dec_and_mutex_lock(&rb->aux_mmap_count, &event->mmap_mutex)) {
		/*
		 * Stop all AUX events that are writing to this buffer,
		 * so that we can free its AUX pages and corresponding PMU
		 * data. Note that after rb::aux_mmap_count dropped to zero,
		 * they won't start any more (see perf_aux_output_begin()).
		 */
		perf_pmu_output_stop(event);

		/* now it's safe to free the pages */
		atomic_long_sub(rb->aux_nr_pages - rb->aux_mmap_locked, &mmap_user->locked_vm);
		atomic64_sub(rb->aux_mmap_locked, &vma->vm_mm->pinned_vm);

		/* this has to be the last one */
		rb_free_aux(rb);
		WARN_ON_ONCE(refcount_read(&rb->aux_refcount));

		mutex_unlock(&event->mmap_mutex);
	}

	atomic_dec(&rb->mmap_count);

	if (!atomic_dec_and_mutex_lock(&event->mmap_count, &event->mmap_mutex))
		goto out_put;

	ring_buffer_attach(event, NULL);
	mutex_unlock(&event->mmap_mutex);

	/* If there's still other mmap()s of this buffer, we're done. */
	if (atomic_read(&rb->mmap_count))
		goto out_put;

	/*
	 * No other mmap()s, detach from all other events that might redirect
	 * into the now unreachable buffer. Somewhat complicated by the
	 * fact that rb::event_lock otherwise nests inside mmap_mutex.
	 */
again:
	rcu_read_lock();
	list_for_each_entry_rcu(event, &rb->event_list, rb_entry) {
		if (!atomic_long_inc_not_zero(&event->refcount)) {
			/*
			 * This event is en-route to free_event() which will
			 * detach it and remove it from the list.
			 */
			continue;
		}
		rcu_read_unlock();

		mutex_lock(&event->mmap_mutex);
		/*
		 * Check we didn't race with perf_event_set_output() which can
		 * swizzle the rb from under us while we were waiting to
		 * acquire mmap_mutex.
		 *
		 * If we find a different rb; ignore this event, a next
		 * iteration will no longer find it on the list. We have to
		 * still restart the iteration to make sure we're not now
		 * iterating the wrong list.
		 */
		if (event->rb == rb)
			ring_buffer_attach(event, NULL);

		mutex_unlock(&event->mmap_mutex);
		put_event(event);

		/*
		 * Restart the iteration; either we're on the wrong list or
		 * destroyed its integrity by doing a deletion.
		 */
		goto again;
	}
	rcu_read_unlock();

	/*
	 * It could be there's still a few 0-ref events on the list; they'll
	 * get cleaned up by free_event() -- they'll also still have their
	 * ref on the rb and will free it whenever they are done with it.
	 *
	 * Aside from that, this buffer is 'fully' detached and unmapped,
	 * undo the VM accounting.
	 */

	atomic_long_sub((size >> PAGE_SHIFT) + 1 - mmap_locked,
			&mmap_user->locked_vm);
	atomic64_sub(mmap_locked, &vma->vm_mm->pinned_vm);
	free_uid(mmap_user);

out_put:
	ring_buffer_put(rb); /* could be last */
}

static const struct vm_operations_struct perf_mmap_vmops = {
	.open		= perf_mmap_open,
	.close		= perf_mmap_close, /* non mergeable */
	.fault		= perf_mmap_fault,
	.page_mkwrite	= perf_mmap_fault,
};

static int perf_mmap(struct file *file, struct vm_area_struct *vma)
{
	struct perf_event *event = file->private_data;
	unsigned long user_locked, user_lock_limit;
	struct user_struct *user = current_user();
	unsigned long locked, lock_limit;
	struct ring_buffer *rb = NULL;
	unsigned long vma_size;
	unsigned long nr_pages;
	long user_extra = 0, extra = 0;
	int ret = 0, flags = 0;

	/*
	 * Don't allow mmap() of inherited per-task counters. This would
	 * create a performance issue due to all children writing to the
	 * same rb.
	 */
	if (event->cpu == -1 && event->attr.inherit)
		return -EINVAL;

	if (!(vma->vm_flags & VM_SHARED))
		return -EINVAL;

	ret = security_perf_event_read(event);
	if (ret)
		return ret;

	vma_size = vma->vm_end - vma->vm_start;

	if (vma->vm_pgoff == 0) {
		nr_pages = (vma_size / PAGE_SIZE) - 1;
	} else {
		/*
		 * AUX area mapping: if rb->aux_nr_pages != 0, it's already
		 * mapped, all subsequent mappings should have the same size
		 * and offset. Must be above the normal perf buffer.
		 */
		u64 aux_offset, aux_size;

		if (!event->rb)
			return -EINVAL;

		nr_pages = vma_size / PAGE_SIZE;

		mutex_lock(&event->mmap_mutex);
		ret = -EINVAL;

		rb = event->rb;
		if (!rb)
			goto aux_unlock;

		aux_offset = READ_ONCE(rb->user_page->aux_offset);
		aux_size = READ_ONCE(rb->user_page->aux_size);

		if (aux_offset < perf_data_size(rb) + PAGE_SIZE)
			goto aux_unlock;

		if (aux_offset != vma->vm_pgoff << PAGE_SHIFT)
			goto aux_unlock;

		/* already mapped with a different offset */
		if (rb_has_aux(rb) && rb->aux_pgoff != vma->vm_pgoff)
			goto aux_unlock;

		if (aux_size != vma_size || aux_size != nr_pages * PAGE_SIZE)
			goto aux_unlock;

		/* already mapped with a different size */
		if (rb_has_aux(rb) && rb->aux_nr_pages != nr_pages)
			goto aux_unlock;

		if (!is_power_of_2(nr_pages))
			goto aux_unlock;

		if (!atomic_inc_not_zero(&rb->mmap_count))
			goto aux_unlock;

		if (rb_has_aux(rb)) {
			atomic_inc(&rb->aux_mmap_count);
			ret = 0;
			goto unlock;
		}

		atomic_set(&rb->aux_mmap_count, 1);
		user_extra = nr_pages;

		goto accounting;
	}

	/*
	 * If we have rb pages ensure they're a power-of-two number, so we
	 * can do bitmasks instead of modulo.
	 */
	if (nr_pages != 0 && !is_power_of_2(nr_pages))
		return -EINVAL;

	if (vma_size != PAGE_SIZE * (1 + nr_pages))
		return -EINVAL;

	WARN_ON_ONCE(event->ctx->parent_ctx);
again:
	mutex_lock(&event->mmap_mutex);
	if (event->rb) {
		if (event->rb->nr_pages != nr_pages) {
			ret = -EINVAL;
			goto unlock;
		}

		if (!atomic_inc_not_zero(&event->rb->mmap_count)) {
			/*
			 * Raced against perf_mmap_close() through
			 * perf_event_set_output(). Try again, hope for better
			 * luck.
			 */
			mutex_unlock(&event->mmap_mutex);
			goto again;
		}

		goto unlock;
	}

	user_extra = nr_pages + 1;

accounting:
	user_lock_limit = sysctl_perf_event_mlock >> (PAGE_SHIFT - 10);

	/*
	 * Increase the limit linearly with more CPUs:
	 */
	user_lock_limit *= num_online_cpus();

	user_locked = atomic_long_read(&user->locked_vm) + user_extra;

<<<<<<< HEAD
	if (user_locked <= user_lock_limit) {
		/* charge all to locked_vm */
	} else if (atomic_long_read(&user->locked_vm) >= user_lock_limit) {
		/* charge all to pinned_vm */
		extra = user_extra;
		user_extra = 0;
	} else {
=======
	if (user_locked > user_lock_limit) {
>>>>>>> b08baef0
		/*
		 * charge locked_vm until it hits user_lock_limit;
		 * charge the rest from pinned_vm
		 */
		extra = user_locked - user_lock_limit;
		user_extra -= extra;
	}

	lock_limit = rlimit(RLIMIT_MEMLOCK);
	lock_limit >>= PAGE_SHIFT;
	locked = atomic64_read(&vma->vm_mm->pinned_vm) + extra;

	if ((locked > lock_limit) && perf_is_paranoid() &&
		!capable(CAP_IPC_LOCK)) {
		ret = -EPERM;
		goto unlock;
	}

	WARN_ON(!rb && event->rb);

	if (vma->vm_flags & VM_WRITE)
		flags |= RING_BUFFER_WRITABLE;

	if (!rb) {
		rb = rb_alloc(nr_pages,
			      event->attr.watermark ? event->attr.wakeup_watermark : 0,
			      event->cpu, flags);

		if (!rb) {
			ret = -ENOMEM;
			goto unlock;
		}

		atomic_set(&rb->mmap_count, 1);
		rb->mmap_user = get_current_user();
		rb->mmap_locked = extra;

		ring_buffer_attach(event, rb);

		perf_event_init_userpage(event);
		perf_event_update_userpage(event);
	} else {
		ret = rb_alloc_aux(rb, event, vma->vm_pgoff, nr_pages,
				   event->attr.aux_watermark, flags);
		if (!ret)
			rb->aux_mmap_locked = extra;
	}

unlock:
	if (!ret) {
		atomic_long_add(user_extra, &user->locked_vm);
		atomic64_add(extra, &vma->vm_mm->pinned_vm);

		atomic_inc(&event->mmap_count);
	} else if (rb) {
		atomic_dec(&rb->mmap_count);
	}
aux_unlock:
	mutex_unlock(&event->mmap_mutex);

	/*
	 * Since pinned accounting is per vm we cannot allow fork() to copy our
	 * vma.
	 */
	vma->vm_flags |= VM_DONTCOPY | VM_DONTEXPAND | VM_DONTDUMP;
	vma->vm_ops = &perf_mmap_vmops;

	if (event->pmu->event_mapped)
		event->pmu->event_mapped(event, vma->vm_mm);

	return ret;
}

static int perf_fasync(int fd, struct file *filp, int on)
{
	struct inode *inode = file_inode(filp);
	struct perf_event *event = filp->private_data;
	int retval;

	inode_lock(inode);
	retval = fasync_helper(fd, filp, on, &event->fasync);
	inode_unlock(inode);

	if (retval < 0)
		return retval;

	return 0;
}

static const struct file_operations perf_fops = {
	.llseek			= no_llseek,
	.release		= perf_release,
	.read			= perf_read,
	.poll			= perf_poll,
	.unlocked_ioctl		= perf_ioctl,
	.compat_ioctl		= perf_compat_ioctl,
	.mmap			= perf_mmap,
	.fasync			= perf_fasync,
};

/*
 * Perf event wakeup
 *
 * If there's data, ensure we set the poll() state and publish everything
 * to user-space before waking everybody up.
 */

static inline struct fasync_struct **perf_event_fasync(struct perf_event *event)
{
	/* only the parent has fasync state */
	if (event->parent)
		event = event->parent;
	return &event->fasync;
}

void perf_event_wakeup(struct perf_event *event)
{
	ring_buffer_wakeup(event);

	if (event->pending_kill) {
		kill_fasync(perf_event_fasync(event), SIGIO, event->pending_kill);
		event->pending_kill = 0;
	}
}

static void perf_pending_event_disable(struct perf_event *event)
{
	int cpu = READ_ONCE(event->pending_disable);

	if (cpu < 0)
		return;

	if (cpu == smp_processor_id()) {
		WRITE_ONCE(event->pending_disable, -1);
		perf_event_disable_local(event);
		return;
	}

	/*
	 *  CPU-A			CPU-B
	 *
	 *  perf_event_disable_inatomic()
	 *    @pending_disable = CPU-A;
	 *    irq_work_queue();
	 *
	 *  sched-out
	 *    @pending_disable = -1;
	 *
	 *				sched-in
	 *				perf_event_disable_inatomic()
	 *				  @pending_disable = CPU-B;
	 *				  irq_work_queue(); // FAILS
	 *
	 *  irq_work_run()
	 *    perf_pending_event()
	 *
	 * But the event runs on CPU-B and wants disabling there.
	 */
	irq_work_queue_on(&event->pending, cpu);
}

static void perf_pending_event(struct irq_work *entry)
{
	struct perf_event *event = container_of(entry, struct perf_event, pending);
	int rctx;

	rctx = perf_swevent_get_recursion_context();
	/*
	 * If we 'fail' here, that's OK, it means recursion is already disabled
	 * and we won't recurse 'further'.
	 */

	perf_pending_event_disable(event);

	if (event->pending_wakeup) {
		event->pending_wakeup = 0;
		perf_event_wakeup(event);
	}

	if (rctx >= 0)
		perf_swevent_put_recursion_context(rctx);
}

/*
 * We assume there is only KVM supporting the callbacks.
 * Later on, we might change it to a list if there is
 * another virtualization implementation supporting the callbacks.
 */
struct perf_guest_info_callbacks *perf_guest_cbs;

int perf_register_guest_info_callbacks(struct perf_guest_info_callbacks *cbs)
{
	perf_guest_cbs = cbs;
	return 0;
}
EXPORT_SYMBOL_GPL(perf_register_guest_info_callbacks);

int perf_unregister_guest_info_callbacks(struct perf_guest_info_callbacks *cbs)
{
	perf_guest_cbs = NULL;
	return 0;
}
EXPORT_SYMBOL_GPL(perf_unregister_guest_info_callbacks);

static void
perf_output_sample_regs(struct perf_output_handle *handle,
			struct pt_regs *regs, u64 mask)
{
	int bit;
	DECLARE_BITMAP(_mask, 64);

	bitmap_from_u64(_mask, mask);
	for_each_set_bit(bit, _mask, sizeof(mask) * BITS_PER_BYTE) {
		u64 val;

		val = perf_reg_value(regs, bit);
		perf_output_put(handle, val);
	}
}

static void perf_sample_regs_user(struct perf_regs *regs_user,
				  struct pt_regs *regs,
				  struct pt_regs *regs_user_copy)
{
	if (user_mode(regs)) {
		regs_user->abi = perf_reg_abi(current);
		regs_user->regs = regs;
	} else if (!(current->flags & PF_KTHREAD)) {
		perf_get_regs_user(regs_user, regs, regs_user_copy);
	} else {
		regs_user->abi = PERF_SAMPLE_REGS_ABI_NONE;
		regs_user->regs = NULL;
	}
}

static void perf_sample_regs_intr(struct perf_regs *regs_intr,
				  struct pt_regs *regs)
{
	regs_intr->regs = regs;
	regs_intr->abi  = perf_reg_abi(current);
}


/*
 * Get remaining task size from user stack pointer.
 *
 * It'd be better to take stack vma map and limit this more
 * precisely, but there's no way to get it safely under interrupt,
 * so using TASK_SIZE as limit.
 */
static u64 perf_ustack_task_size(struct pt_regs *regs)
{
	unsigned long addr = perf_user_stack_pointer(regs);

	if (!addr || addr >= TASK_SIZE)
		return 0;

	return TASK_SIZE - addr;
}

static u16
perf_sample_ustack_size(u16 stack_size, u16 header_size,
			struct pt_regs *regs)
{
	u64 task_size;

	/* No regs, no stack pointer, no dump. */
	if (!regs)
		return 0;

	/*
	 * Check if we fit in with the requested stack size into the:
	 * - TASK_SIZE
	 *   If we don't, we limit the size to the TASK_SIZE.
	 *
	 * - remaining sample size
	 *   If we don't, we customize the stack size to
	 *   fit in to the remaining sample size.
	 */

	task_size  = min((u64) USHRT_MAX, perf_ustack_task_size(regs));
	stack_size = min(stack_size, (u16) task_size);

	/* Current header size plus static size and dynamic size. */
	header_size += 2 * sizeof(u64);

	/* Do we fit in with the current stack dump size? */
	if ((u16) (header_size + stack_size) < header_size) {
		/*
		 * If we overflow the maximum size for the sample,
		 * we customize the stack dump size to fit in.
		 */
		stack_size = USHRT_MAX - header_size - sizeof(u64);
		stack_size = round_up(stack_size, sizeof(u64));
	}

	return stack_size;
}

static void
perf_output_sample_ustack(struct perf_output_handle *handle, u64 dump_size,
			  struct pt_regs *regs)
{
	/* Case of a kernel thread, nothing to dump */
	if (!regs) {
		u64 size = 0;
		perf_output_put(handle, size);
	} else {
		unsigned long sp;
		unsigned int rem;
		u64 dyn_size;
		mm_segment_t fs;

		/*
		 * We dump:
		 * static size
		 *   - the size requested by user or the best one we can fit
		 *     in to the sample max size
		 * data
		 *   - user stack dump data
		 * dynamic size
		 *   - the actual dumped size
		 */

		/* Static size. */
		perf_output_put(handle, dump_size);

		/* Data. */
		sp = perf_user_stack_pointer(regs);
		fs = get_fs();
		set_fs(USER_DS);
		rem = __output_copy_user(handle, (void *) sp, dump_size);
		set_fs(fs);
		dyn_size = dump_size - rem;

		perf_output_skip(handle, rem);

		/* Dynamic size. */
		perf_output_put(handle, dyn_size);
	}
}

static unsigned long perf_prepare_sample_aux(struct perf_event *event,
					  struct perf_sample_data *data,
					  size_t size)
{
	struct perf_event *sampler = event->aux_event;
	struct ring_buffer *rb;

	data->aux_size = 0;

	if (!sampler)
		goto out;

	if (WARN_ON_ONCE(READ_ONCE(sampler->state) != PERF_EVENT_STATE_ACTIVE))
		goto out;

	if (WARN_ON_ONCE(READ_ONCE(sampler->oncpu) != smp_processor_id()))
		goto out;

	rb = ring_buffer_get(sampler->parent ? sampler->parent : sampler);
	if (!rb)
		goto out;

	/*
	 * If this is an NMI hit inside sampling code, don't take
	 * the sample. See also perf_aux_sample_output().
	 */
	if (READ_ONCE(rb->aux_in_sampling)) {
		data->aux_size = 0;
	} else {
		size = min_t(size_t, size, perf_aux_size(rb));
		data->aux_size = ALIGN(size, sizeof(u64));
	}
	ring_buffer_put(rb);

out:
	return data->aux_size;
}

long perf_pmu_snapshot_aux(struct ring_buffer *rb,
			   struct perf_event *event,
			   struct perf_output_handle *handle,
			   unsigned long size)
{
	unsigned long flags;
	long ret;

	/*
	 * Normal ->start()/->stop() callbacks run in IRQ mode in scheduler
	 * paths. If we start calling them in NMI context, they may race with
	 * the IRQ ones, that is, for example, re-starting an event that's just
	 * been stopped, which is why we're using a separate callback that
	 * doesn't change the event state.
	 *
	 * IRQs need to be disabled to prevent IPIs from racing with us.
	 */
	local_irq_save(flags);
	/*
	 * Guard against NMI hits inside the critical section;
	 * see also perf_prepare_sample_aux().
	 */
	WRITE_ONCE(rb->aux_in_sampling, 1);
	barrier();

	ret = event->pmu->snapshot_aux(event, handle, size);

	barrier();
	WRITE_ONCE(rb->aux_in_sampling, 0);
	local_irq_restore(flags);

	return ret;
}

static void perf_aux_sample_output(struct perf_event *event,
				   struct perf_output_handle *handle,
				   struct perf_sample_data *data)
{
	struct perf_event *sampler = event->aux_event;
	unsigned long pad;
	struct ring_buffer *rb;
	long size;

	if (WARN_ON_ONCE(!sampler || !data->aux_size))
		return;

	rb = ring_buffer_get(sampler->parent ? sampler->parent : sampler);
	if (!rb)
		return;

	size = perf_pmu_snapshot_aux(rb, sampler, handle, data->aux_size);

	/*
	 * An error here means that perf_output_copy() failed (returned a
	 * non-zero surplus that it didn't copy), which in its current
	 * enlightened implementation is not possible. If that changes, we'd
	 * like to know.
	 */
	if (WARN_ON_ONCE(size < 0))
		goto out_put;

	/*
	 * The pad comes from ALIGN()ing data->aux_size up to u64 in
	 * perf_prepare_sample_aux(), so should not be more than that.
	 */
	pad = data->aux_size - size;
	if (WARN_ON_ONCE(pad >= sizeof(u64)))
		pad = 8;

	if (pad) {
		u64 zero = 0;
		perf_output_copy(handle, &zero, pad);
	}

out_put:
	ring_buffer_put(rb);
}

static void __perf_event_header__init_id(struct perf_event_header *header,
					 struct perf_sample_data *data,
					 struct perf_event *event)
{
	u64 sample_type = event->attr.sample_type;

	data->type = sample_type;
	header->size += event->id_header_size;

	if (sample_type & PERF_SAMPLE_TID) {
		/* namespace issues */
		data->tid_entry.pid = perf_event_pid(event, current);
		data->tid_entry.tid = perf_event_tid(event, current);
	}

	if (sample_type & PERF_SAMPLE_TIME)
		data->time = perf_event_clock(event);

	if (sample_type & (PERF_SAMPLE_ID | PERF_SAMPLE_IDENTIFIER))
		data->id = primary_event_id(event);

	if (sample_type & PERF_SAMPLE_STREAM_ID)
		data->stream_id = event->id;

	if (sample_type & PERF_SAMPLE_CPU) {
		data->cpu_entry.cpu	 = raw_smp_processor_id();
		data->cpu_entry.reserved = 0;
	}
}

void perf_event_header__init_id(struct perf_event_header *header,
				struct perf_sample_data *data,
				struct perf_event *event)
{
	if (event->attr.sample_id_all)
		__perf_event_header__init_id(header, data, event);
}

static void __perf_event__output_id_sample(struct perf_output_handle *handle,
					   struct perf_sample_data *data)
{
	u64 sample_type = data->type;

	if (sample_type & PERF_SAMPLE_TID)
		perf_output_put(handle, data->tid_entry);

	if (sample_type & PERF_SAMPLE_TIME)
		perf_output_put(handle, data->time);

	if (sample_type & PERF_SAMPLE_ID)
		perf_output_put(handle, data->id);

	if (sample_type & PERF_SAMPLE_STREAM_ID)
		perf_output_put(handle, data->stream_id);

	if (sample_type & PERF_SAMPLE_CPU)
		perf_output_put(handle, data->cpu_entry);

	if (sample_type & PERF_SAMPLE_IDENTIFIER)
		perf_output_put(handle, data->id);
}

void perf_event__output_id_sample(struct perf_event *event,
				  struct perf_output_handle *handle,
				  struct perf_sample_data *sample)
{
	if (event->attr.sample_id_all)
		__perf_event__output_id_sample(handle, sample);
}

static void perf_output_read_one(struct perf_output_handle *handle,
				 struct perf_event *event,
				 u64 enabled, u64 running)
{
	u64 read_format = event->attr.read_format;
	u64 values[4];
	int n = 0;

	values[n++] = perf_event_count(event);
	if (read_format & PERF_FORMAT_TOTAL_TIME_ENABLED) {
		values[n++] = enabled +
			atomic64_read(&event->child_total_time_enabled);
	}
	if (read_format & PERF_FORMAT_TOTAL_TIME_RUNNING) {
		values[n++] = running +
			atomic64_read(&event->child_total_time_running);
	}
	if (read_format & PERF_FORMAT_ID)
		values[n++] = primary_event_id(event);

	__output_copy(handle, values, n * sizeof(u64));
}

static void perf_output_read_group(struct perf_output_handle *handle,
			    struct perf_event *event,
			    u64 enabled, u64 running)
{
	struct perf_event *leader = event->group_leader, *sub;
	u64 read_format = event->attr.read_format;
	u64 values[5];
	int n = 0;

	values[n++] = 1 + leader->nr_siblings;

	if (read_format & PERF_FORMAT_TOTAL_TIME_ENABLED)
		values[n++] = enabled;

	if (read_format & PERF_FORMAT_TOTAL_TIME_RUNNING)
		values[n++] = running;

	if ((leader != event) &&
	    (leader->state == PERF_EVENT_STATE_ACTIVE))
		leader->pmu->read(leader);

	values[n++] = perf_event_count(leader);
	if (read_format & PERF_FORMAT_ID)
		values[n++] = primary_event_id(leader);

	__output_copy(handle, values, n * sizeof(u64));

	for_each_sibling_event(sub, leader) {
		n = 0;

		if ((sub != event) &&
		    (sub->state == PERF_EVENT_STATE_ACTIVE))
			sub->pmu->read(sub);

		values[n++] = perf_event_count(sub);
		if (read_format & PERF_FORMAT_ID)
			values[n++] = primary_event_id(sub);

		__output_copy(handle, values, n * sizeof(u64));
	}
}

#define PERF_FORMAT_TOTAL_TIMES (PERF_FORMAT_TOTAL_TIME_ENABLED|\
				 PERF_FORMAT_TOTAL_TIME_RUNNING)

/*
 * XXX PERF_SAMPLE_READ vs inherited events seems difficult.
 *
 * The problem is that its both hard and excessively expensive to iterate the
 * child list, not to mention that its impossible to IPI the children running
 * on another CPU, from interrupt/NMI context.
 */
static void perf_output_read(struct perf_output_handle *handle,
			     struct perf_event *event)
{
	u64 enabled = 0, running = 0, now;
	u64 read_format = event->attr.read_format;

	/*
	 * compute total_time_enabled, total_time_running
	 * based on snapshot values taken when the event
	 * was last scheduled in.
	 *
	 * we cannot simply called update_context_time()
	 * because of locking issue as we are called in
	 * NMI context
	 */
	if (read_format & PERF_FORMAT_TOTAL_TIMES)
		calc_timer_values(event, &now, &enabled, &running);

	if (event->attr.read_format & PERF_FORMAT_GROUP)
		perf_output_read_group(handle, event, enabled, running);
	else
		perf_output_read_one(handle, event, enabled, running);
}

void perf_output_sample(struct perf_output_handle *handle,
			struct perf_event_header *header,
			struct perf_sample_data *data,
			struct perf_event *event)
{
	u64 sample_type = data->type;

	perf_output_put(handle, *header);

	if (sample_type & PERF_SAMPLE_IDENTIFIER)
		perf_output_put(handle, data->id);

	if (sample_type & PERF_SAMPLE_IP)
		perf_output_put(handle, data->ip);

	if (sample_type & PERF_SAMPLE_TID)
		perf_output_put(handle, data->tid_entry);

	if (sample_type & PERF_SAMPLE_TIME)
		perf_output_put(handle, data->time);

	if (sample_type & PERF_SAMPLE_ADDR)
		perf_output_put(handle, data->addr);

	if (sample_type & PERF_SAMPLE_ID)
		perf_output_put(handle, data->id);

	if (sample_type & PERF_SAMPLE_STREAM_ID)
		perf_output_put(handle, data->stream_id);

	if (sample_type & PERF_SAMPLE_CPU)
		perf_output_put(handle, data->cpu_entry);

	if (sample_type & PERF_SAMPLE_PERIOD)
		perf_output_put(handle, data->period);

	if (sample_type & PERF_SAMPLE_READ)
		perf_output_read(handle, event);

	if (sample_type & PERF_SAMPLE_CALLCHAIN) {
		int size = 1;

		size += data->callchain->nr;
		size *= sizeof(u64);
		__output_copy(handle, data->callchain, size);
	}

	if (sample_type & PERF_SAMPLE_RAW) {
		struct perf_raw_record *raw = data->raw;

		if (raw) {
			struct perf_raw_frag *frag = &raw->frag;

			perf_output_put(handle, raw->size);
			do {
				if (frag->copy) {
					__output_custom(handle, frag->copy,
							frag->data, frag->size);
				} else {
					__output_copy(handle, frag->data,
						      frag->size);
				}
				if (perf_raw_frag_last(frag))
					break;
				frag = frag->next;
			} while (1);
			if (frag->pad)
				__output_skip(handle, NULL, frag->pad);
		} else {
			struct {
				u32	size;
				u32	data;
			} raw = {
				.size = sizeof(u32),
				.data = 0,
			};
			perf_output_put(handle, raw);
		}
	}

	if (sample_type & PERF_SAMPLE_BRANCH_STACK) {
		if (data->br_stack) {
			size_t size;

			size = data->br_stack->nr
			     * sizeof(struct perf_branch_entry);

			perf_output_put(handle, data->br_stack->nr);
			perf_output_copy(handle, data->br_stack->entries, size);
		} else {
			/*
			 * we always store at least the value of nr
			 */
			u64 nr = 0;
			perf_output_put(handle, nr);
		}
	}

	if (sample_type & PERF_SAMPLE_REGS_USER) {
		u64 abi = data->regs_user.abi;

		/*
		 * If there are no regs to dump, notice it through
		 * first u64 being zero (PERF_SAMPLE_REGS_ABI_NONE).
		 */
		perf_output_put(handle, abi);

		if (abi) {
			u64 mask = event->attr.sample_regs_user;
			perf_output_sample_regs(handle,
						data->regs_user.regs,
						mask);
		}
	}

	if (sample_type & PERF_SAMPLE_STACK_USER) {
		perf_output_sample_ustack(handle,
					  data->stack_user_size,
					  data->regs_user.regs);
	}

	if (sample_type & PERF_SAMPLE_WEIGHT)
		perf_output_put(handle, data->weight);

	if (sample_type & PERF_SAMPLE_DATA_SRC)
		perf_output_put(handle, data->data_src.val);

	if (sample_type & PERF_SAMPLE_TRANSACTION)
		perf_output_put(handle, data->txn);

	if (sample_type & PERF_SAMPLE_REGS_INTR) {
		u64 abi = data->regs_intr.abi;
		/*
		 * If there are no regs to dump, notice it through
		 * first u64 being zero (PERF_SAMPLE_REGS_ABI_NONE).
		 */
		perf_output_put(handle, abi);

		if (abi) {
			u64 mask = event->attr.sample_regs_intr;

			perf_output_sample_regs(handle,
						data->regs_intr.regs,
						mask);
		}
	}

	if (sample_type & PERF_SAMPLE_PHYS_ADDR)
		perf_output_put(handle, data->phys_addr);

	if (sample_type & PERF_SAMPLE_AUX) {
		perf_output_put(handle, data->aux_size);

		if (data->aux_size)
			perf_aux_sample_output(event, handle, data);
	}

	if (!event->attr.watermark) {
		int wakeup_events = event->attr.wakeup_events;

		if (wakeup_events) {
			struct ring_buffer *rb = handle->rb;
			int events = local_inc_return(&rb->events);

			if (events >= wakeup_events) {
				local_sub(wakeup_events, &rb->events);
				local_inc(&rb->wakeup);
			}
		}
	}
}

static u64 perf_virt_to_phys(u64 virt)
{
	u64 phys_addr = 0;
	struct page *p = NULL;

	if (!virt)
		return 0;

	if (virt >= TASK_SIZE) {
		/* If it's vmalloc()d memory, leave phys_addr as 0 */
		if (virt_addr_valid((void *)(uintptr_t)virt) &&
		    !(virt >= VMALLOC_START && virt < VMALLOC_END))
			phys_addr = (u64)virt_to_phys((void *)(uintptr_t)virt);
	} else {
		/*
		 * Walking the pages tables for user address.
		 * Interrupts are disabled, so it prevents any tear down
		 * of the page tables.
		 * Try IRQ-safe __get_user_pages_fast first.
		 * If failed, leave phys_addr as 0.
		 */
		if ((current->mm != NULL) &&
		    (__get_user_pages_fast(virt, 1, 0, &p) == 1))
			phys_addr = page_to_phys(p) + virt % PAGE_SIZE;

		if (p)
			put_page(p);
	}

	return phys_addr;
}

static struct perf_callchain_entry __empty_callchain = { .nr = 0, };

struct perf_callchain_entry *
perf_callchain(struct perf_event *event, struct pt_regs *regs)
{
	bool kernel = !event->attr.exclude_callchain_kernel;
	bool user   = !event->attr.exclude_callchain_user;
	/* Disallow cross-task user callchains. */
	bool crosstask = event->ctx->task && event->ctx->task != current;
	const u32 max_stack = event->attr.sample_max_stack;
	struct perf_callchain_entry *callchain;

	if (!kernel && !user)
		return &__empty_callchain;

	callchain = get_perf_callchain(regs, 0, kernel, user,
				       max_stack, crosstask, true);
	return callchain ?: &__empty_callchain;
}

void perf_prepare_sample(struct perf_event_header *header,
			 struct perf_sample_data *data,
			 struct perf_event *event,
			 struct pt_regs *regs)
{
	u64 sample_type = event->attr.sample_type;

	header->type = PERF_RECORD_SAMPLE;
	header->size = sizeof(*header) + event->header_size;

	header->misc = 0;
	header->misc |= perf_misc_flags(regs);

	__perf_event_header__init_id(header, data, event);

	if (sample_type & PERF_SAMPLE_IP)
		data->ip = perf_instruction_pointer(regs);

	if (sample_type & PERF_SAMPLE_CALLCHAIN) {
		int size = 1;

		if (!(sample_type & __PERF_SAMPLE_CALLCHAIN_EARLY))
			data->callchain = perf_callchain(event, regs);

		size += data->callchain->nr;

		header->size += size * sizeof(u64);
	}

	if (sample_type & PERF_SAMPLE_RAW) {
		struct perf_raw_record *raw = data->raw;
		int size;

		if (raw) {
			struct perf_raw_frag *frag = &raw->frag;
			u32 sum = 0;

			do {
				sum += frag->size;
				if (perf_raw_frag_last(frag))
					break;
				frag = frag->next;
			} while (1);

			size = round_up(sum + sizeof(u32), sizeof(u64));
			raw->size = size - sizeof(u32);
			frag->pad = raw->size - sum;
		} else {
			size = sizeof(u64);
		}

		header->size += size;
	}

	if (sample_type & PERF_SAMPLE_BRANCH_STACK) {
		int size = sizeof(u64); /* nr */
		if (data->br_stack) {
			size += data->br_stack->nr
			      * sizeof(struct perf_branch_entry);
		}
		header->size += size;
	}

	if (sample_type & (PERF_SAMPLE_REGS_USER | PERF_SAMPLE_STACK_USER))
		perf_sample_regs_user(&data->regs_user, regs,
				      &data->regs_user_copy);

	if (sample_type & PERF_SAMPLE_REGS_USER) {
		/* regs dump ABI info */
		int size = sizeof(u64);

		if (data->regs_user.regs) {
			u64 mask = event->attr.sample_regs_user;
			size += hweight64(mask) * sizeof(u64);
		}

		header->size += size;
	}

	if (sample_type & PERF_SAMPLE_STACK_USER) {
		/*
		 * Either we need PERF_SAMPLE_STACK_USER bit to be always
		 * processed as the last one or have additional check added
		 * in case new sample type is added, because we could eat
		 * up the rest of the sample size.
		 */
		u16 stack_size = event->attr.sample_stack_user;
		u16 size = sizeof(u64);

		stack_size = perf_sample_ustack_size(stack_size, header->size,
						     data->regs_user.regs);

		/*
		 * If there is something to dump, add space for the dump
		 * itself and for the field that tells the dynamic size,
		 * which is how many have been actually dumped.
		 */
		if (stack_size)
			size += sizeof(u64) + stack_size;

		data->stack_user_size = stack_size;
		header->size += size;
	}

	if (sample_type & PERF_SAMPLE_REGS_INTR) {
		/* regs dump ABI info */
		int size = sizeof(u64);

		perf_sample_regs_intr(&data->regs_intr, regs);

		if (data->regs_intr.regs) {
			u64 mask = event->attr.sample_regs_intr;

			size += hweight64(mask) * sizeof(u64);
		}

		header->size += size;
	}

	if (sample_type & PERF_SAMPLE_PHYS_ADDR)
		data->phys_addr = perf_virt_to_phys(data->addr);

	if (sample_type & PERF_SAMPLE_AUX) {
		u64 size;

		header->size += sizeof(u64); /* size */

		/*
		 * Given the 16bit nature of header::size, an AUX sample can
		 * easily overflow it, what with all the preceding sample bits.
		 * Make sure this doesn't happen by using up to U16_MAX bytes
		 * per sample in total (rounded down to 8 byte boundary).
		 */
		size = min_t(size_t, U16_MAX - header->size,
			     event->attr.aux_sample_size);
		size = rounddown(size, 8);
		size = perf_prepare_sample_aux(event, data, size);

		WARN_ON_ONCE(size + header->size > U16_MAX);
		header->size += size;
	}
	/*
	 * If you're adding more sample types here, you likely need to do
	 * something about the overflowing header::size, like repurpose the
	 * lowest 3 bits of size, which should be always zero at the moment.
	 * This raises a more important question, do we really need 512k sized
	 * samples and why, so good argumentation is in order for whatever you
	 * do here next.
	 */
	WARN_ON_ONCE(header->size & 7);
}

static __always_inline int
__perf_event_output(struct perf_event *event,
		    struct perf_sample_data *data,
		    struct pt_regs *regs,
		    int (*output_begin)(struct perf_output_handle *,
					struct perf_event *,
					unsigned int))
{
	struct perf_output_handle handle;
	struct perf_event_header header;
	int err;

	/* protect the callchain buffers */
	rcu_read_lock();

	perf_prepare_sample(&header, data, event, regs);

	err = output_begin(&handle, event, header.size);
	if (err)
		goto exit;

	perf_output_sample(&handle, &header, data, event);

	perf_output_end(&handle);

exit:
	rcu_read_unlock();
	return err;
}

void
perf_event_output_forward(struct perf_event *event,
			 struct perf_sample_data *data,
			 struct pt_regs *regs)
{
	__perf_event_output(event, data, regs, perf_output_begin_forward);
}

void
perf_event_output_backward(struct perf_event *event,
			   struct perf_sample_data *data,
			   struct pt_regs *regs)
{
	__perf_event_output(event, data, regs, perf_output_begin_backward);
}

int
perf_event_output(struct perf_event *event,
		  struct perf_sample_data *data,
		  struct pt_regs *regs)
{
	return __perf_event_output(event, data, regs, perf_output_begin);
}

/*
 * read event_id
 */

struct perf_read_event {
	struct perf_event_header	header;

	u32				pid;
	u32				tid;
};

static void
perf_event_read_event(struct perf_event *event,
			struct task_struct *task)
{
	struct perf_output_handle handle;
	struct perf_sample_data sample;
	struct perf_read_event read_event = {
		.header = {
			.type = PERF_RECORD_READ,
			.misc = 0,
			.size = sizeof(read_event) + event->read_size,
		},
		.pid = perf_event_pid(event, task),
		.tid = perf_event_tid(event, task),
	};
	int ret;

	perf_event_header__init_id(&read_event.header, &sample, event);
	ret = perf_output_begin(&handle, event, read_event.header.size);
	if (ret)
		return;

	perf_output_put(&handle, read_event);
	perf_output_read(&handle, event);
	perf_event__output_id_sample(event, &handle, &sample);

	perf_output_end(&handle);
}

typedef void (perf_iterate_f)(struct perf_event *event, void *data);

static void
perf_iterate_ctx(struct perf_event_context *ctx,
		   perf_iterate_f output,
		   void *data, bool all)
{
	struct perf_event *event;

	list_for_each_entry_rcu(event, &ctx->event_list, event_entry) {
		if (!all) {
			if (event->state < PERF_EVENT_STATE_INACTIVE)
				continue;
			if (!event_filter_match(event))
				continue;
		}

		output(event, data);
	}
}

static void perf_iterate_sb_cpu(perf_iterate_f output, void *data)
{
	struct pmu_event_list *pel = this_cpu_ptr(&pmu_sb_events);
	struct perf_event *event;

	list_for_each_entry_rcu(event, &pel->list, sb_list) {
		/*
		 * Skip events that are not fully formed yet; ensure that
		 * if we observe event->ctx, both event and ctx will be
		 * complete enough. See perf_install_in_context().
		 */
		if (!smp_load_acquire(&event->ctx))
			continue;

		if (event->state < PERF_EVENT_STATE_INACTIVE)
			continue;
		if (!event_filter_match(event))
			continue;
		output(event, data);
	}
}

/*
 * Iterate all events that need to receive side-band events.
 *
 * For new callers; ensure that account_pmu_sb_event() includes
 * your event, otherwise it might not get delivered.
 */
static void
perf_iterate_sb(perf_iterate_f output, void *data,
	       struct perf_event_context *task_ctx)
{
	struct perf_event_context *ctx;
	int ctxn;

	rcu_read_lock();
	preempt_disable();

	/*
	 * If we have task_ctx != NULL we only notify the task context itself.
	 * The task_ctx is set only for EXIT events before releasing task
	 * context.
	 */
	if (task_ctx) {
		perf_iterate_ctx(task_ctx, output, data, false);
		goto done;
	}

	perf_iterate_sb_cpu(output, data);

	for_each_task_context_nr(ctxn) {
		ctx = rcu_dereference(current->perf_event_ctxp[ctxn]);
		if (ctx)
			perf_iterate_ctx(ctx, output, data, false);
	}
done:
	preempt_enable();
	rcu_read_unlock();
}

/*
 * Clear all file-based filters at exec, they'll have to be
 * re-instated when/if these objects are mmapped again.
 */
static void perf_event_addr_filters_exec(struct perf_event *event, void *data)
{
	struct perf_addr_filters_head *ifh = perf_event_addr_filters(event);
	struct perf_addr_filter *filter;
	unsigned int restart = 0, count = 0;
	unsigned long flags;

	if (!has_addr_filter(event))
		return;

	raw_spin_lock_irqsave(&ifh->lock, flags);
	list_for_each_entry(filter, &ifh->list, entry) {
		if (filter->path.dentry) {
			event->addr_filter_ranges[count].start = 0;
			event->addr_filter_ranges[count].size = 0;
			restart++;
		}

		count++;
	}

	if (restart)
		event->addr_filters_gen++;
	raw_spin_unlock_irqrestore(&ifh->lock, flags);

	if (restart)
		perf_event_stop(event, 1);
}

void perf_event_exec(void)
{
	struct perf_event_context *ctx;
	int ctxn;

	rcu_read_lock();
	for_each_task_context_nr(ctxn) {
		ctx = current->perf_event_ctxp[ctxn];
		if (!ctx)
			continue;

		perf_event_enable_on_exec(ctxn);

		perf_iterate_ctx(ctx, perf_event_addr_filters_exec, NULL,
				   true);
	}
	rcu_read_unlock();
}

struct remote_output {
	struct ring_buffer	*rb;
	int			err;
};

static void __perf_event_output_stop(struct perf_event *event, void *data)
{
	struct perf_event *parent = event->parent;
	struct remote_output *ro = data;
	struct ring_buffer *rb = ro->rb;
	struct stop_event_data sd = {
		.event	= event,
	};

	if (!has_aux(event))
		return;

	if (!parent)
		parent = event;

	/*
	 * In case of inheritance, it will be the parent that links to the
	 * ring-buffer, but it will be the child that's actually using it.
	 *
	 * We are using event::rb to determine if the event should be stopped,
	 * however this may race with ring_buffer_attach() (through set_output),
	 * which will make us skip the event that actually needs to be stopped.
	 * So ring_buffer_attach() has to stop an aux event before re-assigning
	 * its rb pointer.
	 */
	if (rcu_dereference(parent->rb) == rb)
		ro->err = __perf_event_stop(&sd);
}

static int __perf_pmu_output_stop(void *info)
{
	struct perf_event *event = info;
	struct pmu *pmu = event->ctx->pmu;
	struct perf_cpu_context *cpuctx = this_cpu_ptr(pmu->pmu_cpu_context);
	struct remote_output ro = {
		.rb	= event->rb,
	};

	rcu_read_lock();
	perf_iterate_ctx(&cpuctx->ctx, __perf_event_output_stop, &ro, false);
	if (cpuctx->task_ctx)
		perf_iterate_ctx(cpuctx->task_ctx, __perf_event_output_stop,
				   &ro, false);
	rcu_read_unlock();

	return ro.err;
}

static void perf_pmu_output_stop(struct perf_event *event)
{
	struct perf_event *iter;
	int err, cpu;

restart:
	rcu_read_lock();
	list_for_each_entry_rcu(iter, &event->rb->event_list, rb_entry) {
		/*
		 * For per-CPU events, we need to make sure that neither they
		 * nor their children are running; for cpu==-1 events it's
		 * sufficient to stop the event itself if it's active, since
		 * it can't have children.
		 */
		cpu = iter->cpu;
		if (cpu == -1)
			cpu = READ_ONCE(iter->oncpu);

		if (cpu == -1)
			continue;

		err = cpu_function_call(cpu, __perf_pmu_output_stop, event);
		if (err == -EAGAIN) {
			rcu_read_unlock();
			goto restart;
		}
	}
	rcu_read_unlock();
}

/*
 * task tracking -- fork/exit
 *
 * enabled by: attr.comm | attr.mmap | attr.mmap2 | attr.mmap_data | attr.task
 */

struct perf_task_event {
	struct task_struct		*task;
	struct perf_event_context	*task_ctx;

	struct {
		struct perf_event_header	header;

		u32				pid;
		u32				ppid;
		u32				tid;
		u32				ptid;
		u64				time;
	} event_id;
};

static int perf_event_task_match(struct perf_event *event)
{
	return event->attr.comm  || event->attr.mmap ||
	       event->attr.mmap2 || event->attr.mmap_data ||
	       event->attr.task;
}

static void perf_event_task_output(struct perf_event *event,
				   void *data)
{
	struct perf_task_event *task_event = data;
	struct perf_output_handle handle;
	struct perf_sample_data	sample;
	struct task_struct *task = task_event->task;
	int ret, size = task_event->event_id.header.size;

	if (!perf_event_task_match(event))
		return;

	perf_event_header__init_id(&task_event->event_id.header, &sample, event);

	ret = perf_output_begin(&handle, event,
				task_event->event_id.header.size);
	if (ret)
		goto out;

	task_event->event_id.pid = perf_event_pid(event, task);
	task_event->event_id.ppid = perf_event_pid(event, current);

	task_event->event_id.tid = perf_event_tid(event, task);
	task_event->event_id.ptid = perf_event_tid(event, current);

	task_event->event_id.time = perf_event_clock(event);

	perf_output_put(&handle, task_event->event_id);

	perf_event__output_id_sample(event, &handle, &sample);

	perf_output_end(&handle);
out:
	task_event->event_id.header.size = size;
}

static void perf_event_task(struct task_struct *task,
			      struct perf_event_context *task_ctx,
			      int new)
{
	struct perf_task_event task_event;

	if (!atomic_read(&nr_comm_events) &&
	    !atomic_read(&nr_mmap_events) &&
	    !atomic_read(&nr_task_events))
		return;

	task_event = (struct perf_task_event){
		.task	  = task,
		.task_ctx = task_ctx,
		.event_id    = {
			.header = {
				.type = new ? PERF_RECORD_FORK : PERF_RECORD_EXIT,
				.misc = 0,
				.size = sizeof(task_event.event_id),
			},
			/* .pid  */
			/* .ppid */
			/* .tid  */
			/* .ptid */
			/* .time */
		},
	};

	perf_iterate_sb(perf_event_task_output,
		       &task_event,
		       task_ctx);
}

void perf_event_fork(struct task_struct *task)
{
	perf_event_task(task, NULL, 1);
	perf_event_namespaces(task);
}

/*
 * comm tracking
 */

struct perf_comm_event {
	struct task_struct	*task;
	char			*comm;
	int			comm_size;

	struct {
		struct perf_event_header	header;

		u32				pid;
		u32				tid;
	} event_id;
};

static int perf_event_comm_match(struct perf_event *event)
{
	return event->attr.comm;
}

static void perf_event_comm_output(struct perf_event *event,
				   void *data)
{
	struct perf_comm_event *comm_event = data;
	struct perf_output_handle handle;
	struct perf_sample_data sample;
	int size = comm_event->event_id.header.size;
	int ret;

	if (!perf_event_comm_match(event))
		return;

	perf_event_header__init_id(&comm_event->event_id.header, &sample, event);
	ret = perf_output_begin(&handle, event,
				comm_event->event_id.header.size);

	if (ret)
		goto out;

	comm_event->event_id.pid = perf_event_pid(event, comm_event->task);
	comm_event->event_id.tid = perf_event_tid(event, comm_event->task);

	perf_output_put(&handle, comm_event->event_id);
	__output_copy(&handle, comm_event->comm,
				   comm_event->comm_size);

	perf_event__output_id_sample(event, &handle, &sample);

	perf_output_end(&handle);
out:
	comm_event->event_id.header.size = size;
}

static void perf_event_comm_event(struct perf_comm_event *comm_event)
{
	char comm[TASK_COMM_LEN];
	unsigned int size;

	memset(comm, 0, sizeof(comm));
	strlcpy(comm, comm_event->task->comm, sizeof(comm));
	size = ALIGN(strlen(comm)+1, sizeof(u64));

	comm_event->comm = comm;
	comm_event->comm_size = size;

	comm_event->event_id.header.size = sizeof(comm_event->event_id) + size;

	perf_iterate_sb(perf_event_comm_output,
		       comm_event,
		       NULL);
}

void perf_event_comm(struct task_struct *task, bool exec)
{
	struct perf_comm_event comm_event;

	if (!atomic_read(&nr_comm_events))
		return;

	comm_event = (struct perf_comm_event){
		.task	= task,
		/* .comm      */
		/* .comm_size */
		.event_id  = {
			.header = {
				.type = PERF_RECORD_COMM,
				.misc = exec ? PERF_RECORD_MISC_COMM_EXEC : 0,
				/* .size */
			},
			/* .pid */
			/* .tid */
		},
	};

	perf_event_comm_event(&comm_event);
}

/*
 * namespaces tracking
 */

struct perf_namespaces_event {
	struct task_struct		*task;

	struct {
		struct perf_event_header	header;

		u32				pid;
		u32				tid;
		u64				nr_namespaces;
		struct perf_ns_link_info	link_info[NR_NAMESPACES];
	} event_id;
};

static int perf_event_namespaces_match(struct perf_event *event)
{
	return event->attr.namespaces;
}

static void perf_event_namespaces_output(struct perf_event *event,
					 void *data)
{
	struct perf_namespaces_event *namespaces_event = data;
	struct perf_output_handle handle;
	struct perf_sample_data sample;
	u16 header_size = namespaces_event->event_id.header.size;
	int ret;

	if (!perf_event_namespaces_match(event))
		return;

	perf_event_header__init_id(&namespaces_event->event_id.header,
				   &sample, event);
	ret = perf_output_begin(&handle, event,
				namespaces_event->event_id.header.size);
	if (ret)
		goto out;

	namespaces_event->event_id.pid = perf_event_pid(event,
							namespaces_event->task);
	namespaces_event->event_id.tid = perf_event_tid(event,
							namespaces_event->task);

	perf_output_put(&handle, namespaces_event->event_id);

	perf_event__output_id_sample(event, &handle, &sample);

	perf_output_end(&handle);
out:
	namespaces_event->event_id.header.size = header_size;
}

static void perf_fill_ns_link_info(struct perf_ns_link_info *ns_link_info,
				   struct task_struct *task,
				   const struct proc_ns_operations *ns_ops)
{
	struct path ns_path;
	struct inode *ns_inode;
	void *error;

	error = ns_get_path(&ns_path, task, ns_ops);
	if (!error) {
		ns_inode = ns_path.dentry->d_inode;
		ns_link_info->dev = new_encode_dev(ns_inode->i_sb->s_dev);
		ns_link_info->ino = ns_inode->i_ino;
		path_put(&ns_path);
	}
}

void perf_event_namespaces(struct task_struct *task)
{
	struct perf_namespaces_event namespaces_event;
	struct perf_ns_link_info *ns_link_info;

	if (!atomic_read(&nr_namespaces_events))
		return;

	namespaces_event = (struct perf_namespaces_event){
		.task	= task,
		.event_id  = {
			.header = {
				.type = PERF_RECORD_NAMESPACES,
				.misc = 0,
				.size = sizeof(namespaces_event.event_id),
			},
			/* .pid */
			/* .tid */
			.nr_namespaces = NR_NAMESPACES,
			/* .link_info[NR_NAMESPACES] */
		},
	};

	ns_link_info = namespaces_event.event_id.link_info;

	perf_fill_ns_link_info(&ns_link_info[MNT_NS_INDEX],
			       task, &mntns_operations);

#ifdef CONFIG_USER_NS
	perf_fill_ns_link_info(&ns_link_info[USER_NS_INDEX],
			       task, &userns_operations);
#endif
#ifdef CONFIG_NET_NS
	perf_fill_ns_link_info(&ns_link_info[NET_NS_INDEX],
			       task, &netns_operations);
#endif
#ifdef CONFIG_UTS_NS
	perf_fill_ns_link_info(&ns_link_info[UTS_NS_INDEX],
			       task, &utsns_operations);
#endif
#ifdef CONFIG_IPC_NS
	perf_fill_ns_link_info(&ns_link_info[IPC_NS_INDEX],
			       task, &ipcns_operations);
#endif
#ifdef CONFIG_PID_NS
	perf_fill_ns_link_info(&ns_link_info[PID_NS_INDEX],
			       task, &pidns_operations);
#endif
#ifdef CONFIG_CGROUPS
	perf_fill_ns_link_info(&ns_link_info[CGROUP_NS_INDEX],
			       task, &cgroupns_operations);
#endif

	perf_iterate_sb(perf_event_namespaces_output,
			&namespaces_event,
			NULL);
}

/*
 * mmap tracking
 */

struct perf_mmap_event {
	struct vm_area_struct	*vma;

	const char		*file_name;
	int			file_size;
	int			maj, min;
	u64			ino;
	u64			ino_generation;
	u32			prot, flags;

	struct {
		struct perf_event_header	header;

		u32				pid;
		u32				tid;
		u64				start;
		u64				len;
		u64				pgoff;
	} event_id;
};

static int perf_event_mmap_match(struct perf_event *event,
				 void *data)
{
	struct perf_mmap_event *mmap_event = data;
	struct vm_area_struct *vma = mmap_event->vma;
	int executable = vma->vm_flags & VM_EXEC;

	return (!executable && event->attr.mmap_data) ||
	       (executable && (event->attr.mmap || event->attr.mmap2));
}

static void perf_event_mmap_output(struct perf_event *event,
				   void *data)
{
	struct perf_mmap_event *mmap_event = data;
	struct perf_output_handle handle;
	struct perf_sample_data sample;
	int size = mmap_event->event_id.header.size;
	u32 type = mmap_event->event_id.header.type;
	int ret;

	if (!perf_event_mmap_match(event, data))
		return;

	if (event->attr.mmap2) {
		mmap_event->event_id.header.type = PERF_RECORD_MMAP2;
		mmap_event->event_id.header.size += sizeof(mmap_event->maj);
		mmap_event->event_id.header.size += sizeof(mmap_event->min);
		mmap_event->event_id.header.size += sizeof(mmap_event->ino);
		mmap_event->event_id.header.size += sizeof(mmap_event->ino_generation);
		mmap_event->event_id.header.size += sizeof(mmap_event->prot);
		mmap_event->event_id.header.size += sizeof(mmap_event->flags);
	}

	perf_event_header__init_id(&mmap_event->event_id.header, &sample, event);
	ret = perf_output_begin(&handle, event,
				mmap_event->event_id.header.size);
	if (ret)
		goto out;

	mmap_event->event_id.pid = perf_event_pid(event, current);
	mmap_event->event_id.tid = perf_event_tid(event, current);

	perf_output_put(&handle, mmap_event->event_id);

	if (event->attr.mmap2) {
		perf_output_put(&handle, mmap_event->maj);
		perf_output_put(&handle, mmap_event->min);
		perf_output_put(&handle, mmap_event->ino);
		perf_output_put(&handle, mmap_event->ino_generation);
		perf_output_put(&handle, mmap_event->prot);
		perf_output_put(&handle, mmap_event->flags);
	}

	__output_copy(&handle, mmap_event->file_name,
				   mmap_event->file_size);

	perf_event__output_id_sample(event, &handle, &sample);

	perf_output_end(&handle);
out:
	mmap_event->event_id.header.size = size;
	mmap_event->event_id.header.type = type;
}

static void perf_event_mmap_event(struct perf_mmap_event *mmap_event)
{
	struct vm_area_struct *vma = mmap_event->vma;
	struct file *file = vma->vm_file;
	int maj = 0, min = 0;
	u64 ino = 0, gen = 0;
	u32 prot = 0, flags = 0;
	unsigned int size;
	char tmp[16];
	char *buf = NULL;
	char *name;

	if (vma->vm_flags & VM_READ)
		prot |= PROT_READ;
	if (vma->vm_flags & VM_WRITE)
		prot |= PROT_WRITE;
	if (vma->vm_flags & VM_EXEC)
		prot |= PROT_EXEC;

	if (vma->vm_flags & VM_MAYSHARE)
		flags = MAP_SHARED;
	else
		flags = MAP_PRIVATE;

	if (vma->vm_flags & VM_DENYWRITE)
		flags |= MAP_DENYWRITE;
	if (vma->vm_flags & VM_MAYEXEC)
		flags |= MAP_EXECUTABLE;
	if (vma->vm_flags & VM_LOCKED)
		flags |= MAP_LOCKED;
	if (vma->vm_flags & VM_HUGETLB)
		flags |= MAP_HUGETLB;

	if (file) {
		struct inode *inode;
		dev_t dev;

		buf = kmalloc(PATH_MAX, GFP_KERNEL);
		if (!buf) {
			name = "//enomem";
			goto cpy_name;
		}
		/*
		 * d_path() works from the end of the rb backwards, so we
		 * need to add enough zero bytes after the string to handle
		 * the 64bit alignment we do later.
		 */
		name = file_path(file, buf, PATH_MAX - sizeof(u64));
		if (IS_ERR(name)) {
			name = "//toolong";
			goto cpy_name;
		}
		inode = file_inode(vma->vm_file);
		dev = inode->i_sb->s_dev;
		ino = inode->i_ino;
		gen = inode->i_generation;
		maj = MAJOR(dev);
		min = MINOR(dev);

		goto got_name;
	} else {
		if (vma->vm_ops && vma->vm_ops->name) {
			name = (char *) vma->vm_ops->name(vma);
			if (name)
				goto cpy_name;
		}

		name = (char *)arch_vma_name(vma);
		if (name)
			goto cpy_name;

		if (vma->vm_start <= vma->vm_mm->start_brk &&
				vma->vm_end >= vma->vm_mm->brk) {
			name = "[heap]";
			goto cpy_name;
		}
		if (vma->vm_start <= vma->vm_mm->start_stack &&
				vma->vm_end >= vma->vm_mm->start_stack) {
			name = "[stack]";
			goto cpy_name;
		}

		name = "//anon";
		goto cpy_name;
	}

cpy_name:
	strlcpy(tmp, name, sizeof(tmp));
	name = tmp;
got_name:
	/*
	 * Since our buffer works in 8 byte units we need to align our string
	 * size to a multiple of 8. However, we must guarantee the tail end is
	 * zero'd out to avoid leaking random bits to userspace.
	 */
	size = strlen(name)+1;
	while (!IS_ALIGNED(size, sizeof(u64)))
		name[size++] = '\0';

	mmap_event->file_name = name;
	mmap_event->file_size = size;
	mmap_event->maj = maj;
	mmap_event->min = min;
	mmap_event->ino = ino;
	mmap_event->ino_generation = gen;
	mmap_event->prot = prot;
	mmap_event->flags = flags;

	if (!(vma->vm_flags & VM_EXEC))
		mmap_event->event_id.header.misc |= PERF_RECORD_MISC_MMAP_DATA;

	mmap_event->event_id.header.size = sizeof(mmap_event->event_id) + size;

	perf_iterate_sb(perf_event_mmap_output,
		       mmap_event,
		       NULL);

	kfree(buf);
}

/*
 * Check whether inode and address range match filter criteria.
 */
static bool perf_addr_filter_match(struct perf_addr_filter *filter,
				     struct file *file, unsigned long offset,
				     unsigned long size)
{
	/* d_inode(NULL) won't be equal to any mapped user-space file */
	if (!filter->path.dentry)
		return false;

	if (d_inode(filter->path.dentry) != file_inode(file))
		return false;

	if (filter->offset > offset + size)
		return false;

	if (filter->offset + filter->size < offset)
		return false;

	return true;
}

static bool perf_addr_filter_vma_adjust(struct perf_addr_filter *filter,
					struct vm_area_struct *vma,
					struct perf_addr_filter_range *fr)
{
	unsigned long vma_size = vma->vm_end - vma->vm_start;
	unsigned long off = vma->vm_pgoff << PAGE_SHIFT;
	struct file *file = vma->vm_file;

	if (!perf_addr_filter_match(filter, file, off, vma_size))
		return false;

	if (filter->offset < off) {
		fr->start = vma->vm_start;
		fr->size = min(vma_size, filter->size - (off - filter->offset));
	} else {
		fr->start = vma->vm_start + filter->offset - off;
		fr->size = min(vma->vm_end - fr->start, filter->size);
	}

	return true;
}

static void __perf_addr_filters_adjust(struct perf_event *event, void *data)
{
	struct perf_addr_filters_head *ifh = perf_event_addr_filters(event);
	struct vm_area_struct *vma = data;
	struct perf_addr_filter *filter;
	unsigned int restart = 0, count = 0;
	unsigned long flags;

	if (!has_addr_filter(event))
		return;

	if (!vma->vm_file)
		return;

	raw_spin_lock_irqsave(&ifh->lock, flags);
	list_for_each_entry(filter, &ifh->list, entry) {
		if (perf_addr_filter_vma_adjust(filter, vma,
						&event->addr_filter_ranges[count]))
			restart++;

		count++;
	}

	if (restart)
		event->addr_filters_gen++;
	raw_spin_unlock_irqrestore(&ifh->lock, flags);

	if (restart)
		perf_event_stop(event, 1);
}

/*
 * Adjust all task's events' filters to the new vma
 */
static void perf_addr_filters_adjust(struct vm_area_struct *vma)
{
	struct perf_event_context *ctx;
	int ctxn;

	/*
	 * Data tracing isn't supported yet and as such there is no need
	 * to keep track of anything that isn't related to executable code:
	 */
	if (!(vma->vm_flags & VM_EXEC))
		return;

	rcu_read_lock();
	for_each_task_context_nr(ctxn) {
		ctx = rcu_dereference(current->perf_event_ctxp[ctxn]);
		if (!ctx)
			continue;

		perf_iterate_ctx(ctx, __perf_addr_filters_adjust, vma, true);
	}
	rcu_read_unlock();
}

void perf_event_mmap(struct vm_area_struct *vma)
{
	struct perf_mmap_event mmap_event;

	if (!atomic_read(&nr_mmap_events))
		return;

	mmap_event = (struct perf_mmap_event){
		.vma	= vma,
		/* .file_name */
		/* .file_size */
		.event_id  = {
			.header = {
				.type = PERF_RECORD_MMAP,
				.misc = PERF_RECORD_MISC_USER,
				/* .size */
			},
			/* .pid */
			/* .tid */
			.start  = vma->vm_start,
			.len    = vma->vm_end - vma->vm_start,
			.pgoff  = (u64)vma->vm_pgoff << PAGE_SHIFT,
		},
		/* .maj (attr_mmap2 only) */
		/* .min (attr_mmap2 only) */
		/* .ino (attr_mmap2 only) */
		/* .ino_generation (attr_mmap2 only) */
		/* .prot (attr_mmap2 only) */
		/* .flags (attr_mmap2 only) */
	};

	perf_addr_filters_adjust(vma);
	perf_event_mmap_event(&mmap_event);
}

void perf_event_aux_event(struct perf_event *event, unsigned long head,
			  unsigned long size, u64 flags)
{
	struct perf_output_handle handle;
	struct perf_sample_data sample;
	struct perf_aux_event {
		struct perf_event_header	header;
		u64				offset;
		u64				size;
		u64				flags;
	} rec = {
		.header = {
			.type = PERF_RECORD_AUX,
			.misc = 0,
			.size = sizeof(rec),
		},
		.offset		= head,
		.size		= size,
		.flags		= flags,
	};
	int ret;

	perf_event_header__init_id(&rec.header, &sample, event);
	ret = perf_output_begin(&handle, event, rec.header.size);

	if (ret)
		return;

	perf_output_put(&handle, rec);
	perf_event__output_id_sample(event, &handle, &sample);

	perf_output_end(&handle);
}

/*
 * Lost/dropped samples logging
 */
void perf_log_lost_samples(struct perf_event *event, u64 lost)
{
	struct perf_output_handle handle;
	struct perf_sample_data sample;
	int ret;

	struct {
		struct perf_event_header	header;
		u64				lost;
	} lost_samples_event = {
		.header = {
			.type = PERF_RECORD_LOST_SAMPLES,
			.misc = 0,
			.size = sizeof(lost_samples_event),
		},
		.lost		= lost,
	};

	perf_event_header__init_id(&lost_samples_event.header, &sample, event);

	ret = perf_output_begin(&handle, event,
				lost_samples_event.header.size);
	if (ret)
		return;

	perf_output_put(&handle, lost_samples_event);
	perf_event__output_id_sample(event, &handle, &sample);
	perf_output_end(&handle);
}

/*
 * context_switch tracking
 */

struct perf_switch_event {
	struct task_struct	*task;
	struct task_struct	*next_prev;

	struct {
		struct perf_event_header	header;
		u32				next_prev_pid;
		u32				next_prev_tid;
	} event_id;
};

static int perf_event_switch_match(struct perf_event *event)
{
	return event->attr.context_switch;
}

static void perf_event_switch_output(struct perf_event *event, void *data)
{
	struct perf_switch_event *se = data;
	struct perf_output_handle handle;
	struct perf_sample_data sample;
	int ret;

	if (!perf_event_switch_match(event))
		return;

	/* Only CPU-wide events are allowed to see next/prev pid/tid */
	if (event->ctx->task) {
		se->event_id.header.type = PERF_RECORD_SWITCH;
		se->event_id.header.size = sizeof(se->event_id.header);
	} else {
		se->event_id.header.type = PERF_RECORD_SWITCH_CPU_WIDE;
		se->event_id.header.size = sizeof(se->event_id);
		se->event_id.next_prev_pid =
					perf_event_pid(event, se->next_prev);
		se->event_id.next_prev_tid =
					perf_event_tid(event, se->next_prev);
	}

	perf_event_header__init_id(&se->event_id.header, &sample, event);

	ret = perf_output_begin(&handle, event, se->event_id.header.size);
	if (ret)
		return;

	if (event->ctx->task)
		perf_output_put(&handle, se->event_id.header);
	else
		perf_output_put(&handle, se->event_id);

	perf_event__output_id_sample(event, &handle, &sample);

	perf_output_end(&handle);
}

static void perf_event_switch(struct task_struct *task,
			      struct task_struct *next_prev, bool sched_in)
{
	struct perf_switch_event switch_event;

	/* N.B. caller checks nr_switch_events != 0 */

	switch_event = (struct perf_switch_event){
		.task		= task,
		.next_prev	= next_prev,
		.event_id	= {
			.header = {
				/* .type */
				.misc = sched_in ? 0 : PERF_RECORD_MISC_SWITCH_OUT,
				/* .size */
			},
			/* .next_prev_pid */
			/* .next_prev_tid */
		},
	};

	if (!sched_in && task->state == TASK_RUNNING)
		switch_event.event_id.header.misc |=
				PERF_RECORD_MISC_SWITCH_OUT_PREEMPT;

	perf_iterate_sb(perf_event_switch_output,
		       &switch_event,
		       NULL);
}

/*
 * IRQ throttle logging
 */

static void perf_log_throttle(struct perf_event *event, int enable)
{
	struct perf_output_handle handle;
	struct perf_sample_data sample;
	int ret;

	struct {
		struct perf_event_header	header;
		u64				time;
		u64				id;
		u64				stream_id;
	} throttle_event = {
		.header = {
			.type = PERF_RECORD_THROTTLE,
			.misc = 0,
			.size = sizeof(throttle_event),
		},
		.time		= perf_event_clock(event),
		.id		= primary_event_id(event),
		.stream_id	= event->id,
	};

	if (enable)
		throttle_event.header.type = PERF_RECORD_UNTHROTTLE;

	perf_event_header__init_id(&throttle_event.header, &sample, event);

	ret = perf_output_begin(&handle, event,
				throttle_event.header.size);
	if (ret)
		return;

	perf_output_put(&handle, throttle_event);
	perf_event__output_id_sample(event, &handle, &sample);
	perf_output_end(&handle);
}

/*
 * ksymbol register/unregister tracking
 */

struct perf_ksymbol_event {
	const char	*name;
	int		name_len;
	struct {
		struct perf_event_header        header;
		u64				addr;
		u32				len;
		u16				ksym_type;
		u16				flags;
	} event_id;
};

static int perf_event_ksymbol_match(struct perf_event *event)
{
	return event->attr.ksymbol;
}

static void perf_event_ksymbol_output(struct perf_event *event, void *data)
{
	struct perf_ksymbol_event *ksymbol_event = data;
	struct perf_output_handle handle;
	struct perf_sample_data sample;
	int ret;

	if (!perf_event_ksymbol_match(event))
		return;

	perf_event_header__init_id(&ksymbol_event->event_id.header,
				   &sample, event);
	ret = perf_output_begin(&handle, event,
				ksymbol_event->event_id.header.size);
	if (ret)
		return;

	perf_output_put(&handle, ksymbol_event->event_id);
	__output_copy(&handle, ksymbol_event->name, ksymbol_event->name_len);
	perf_event__output_id_sample(event, &handle, &sample);

	perf_output_end(&handle);
}

void perf_event_ksymbol(u16 ksym_type, u64 addr, u32 len, bool unregister,
			const char *sym)
{
	struct perf_ksymbol_event ksymbol_event;
	char name[KSYM_NAME_LEN];
	u16 flags = 0;
	int name_len;

	if (!atomic_read(&nr_ksymbol_events))
		return;

	if (ksym_type >= PERF_RECORD_KSYMBOL_TYPE_MAX ||
	    ksym_type == PERF_RECORD_KSYMBOL_TYPE_UNKNOWN)
		goto err;

	strlcpy(name, sym, KSYM_NAME_LEN);
	name_len = strlen(name) + 1;
	while (!IS_ALIGNED(name_len, sizeof(u64)))
		name[name_len++] = '\0';
	BUILD_BUG_ON(KSYM_NAME_LEN % sizeof(u64));

	if (unregister)
		flags |= PERF_RECORD_KSYMBOL_FLAGS_UNREGISTER;

	ksymbol_event = (struct perf_ksymbol_event){
		.name = name,
		.name_len = name_len,
		.event_id = {
			.header = {
				.type = PERF_RECORD_KSYMBOL,
				.size = sizeof(ksymbol_event.event_id) +
					name_len,
			},
			.addr = addr,
			.len = len,
			.ksym_type = ksym_type,
			.flags = flags,
		},
	};

	perf_iterate_sb(perf_event_ksymbol_output, &ksymbol_event, NULL);
	return;
err:
	WARN_ONCE(1, "%s: Invalid KSYMBOL type 0x%x\n", __func__, ksym_type);
}

/*
 * bpf program load/unload tracking
 */

struct perf_bpf_event {
	struct bpf_prog	*prog;
	struct {
		struct perf_event_header        header;
		u16				type;
		u16				flags;
		u32				id;
		u8				tag[BPF_TAG_SIZE];
	} event_id;
};

static int perf_event_bpf_match(struct perf_event *event)
{
	return event->attr.bpf_event;
}

static void perf_event_bpf_output(struct perf_event *event, void *data)
{
	struct perf_bpf_event *bpf_event = data;
	struct perf_output_handle handle;
	struct perf_sample_data sample;
	int ret;

	if (!perf_event_bpf_match(event))
		return;

	perf_event_header__init_id(&bpf_event->event_id.header,
				   &sample, event);
	ret = perf_output_begin(&handle, event,
				bpf_event->event_id.header.size);
	if (ret)
		return;

	perf_output_put(&handle, bpf_event->event_id);
	perf_event__output_id_sample(event, &handle, &sample);

	perf_output_end(&handle);
}

static void perf_event_bpf_emit_ksymbols(struct bpf_prog *prog,
					 enum perf_bpf_event_type type)
{
	bool unregister = type == PERF_BPF_EVENT_PROG_UNLOAD;
	char sym[KSYM_NAME_LEN];
	int i;

	if (prog->aux->func_cnt == 0) {
		bpf_get_prog_name(prog, sym);
		perf_event_ksymbol(PERF_RECORD_KSYMBOL_TYPE_BPF,
				   (u64)(unsigned long)prog->bpf_func,
				   prog->jited_len, unregister, sym);
	} else {
		for (i = 0; i < prog->aux->func_cnt; i++) {
			struct bpf_prog *subprog = prog->aux->func[i];

			bpf_get_prog_name(subprog, sym);
			perf_event_ksymbol(
				PERF_RECORD_KSYMBOL_TYPE_BPF,
				(u64)(unsigned long)subprog->bpf_func,
				subprog->jited_len, unregister, sym);
		}
	}
}

void perf_event_bpf_event(struct bpf_prog *prog,
			  enum perf_bpf_event_type type,
			  u16 flags)
{
	struct perf_bpf_event bpf_event;

	if (type <= PERF_BPF_EVENT_UNKNOWN ||
	    type >= PERF_BPF_EVENT_MAX)
		return;

	switch (type) {
	case PERF_BPF_EVENT_PROG_LOAD:
	case PERF_BPF_EVENT_PROG_UNLOAD:
		if (atomic_read(&nr_ksymbol_events))
			perf_event_bpf_emit_ksymbols(prog, type);
		break;
	default:
		break;
	}

	if (!atomic_read(&nr_bpf_events))
		return;

	bpf_event = (struct perf_bpf_event){
		.prog = prog,
		.event_id = {
			.header = {
				.type = PERF_RECORD_BPF_EVENT,
				.size = sizeof(bpf_event.event_id),
			},
			.type = type,
			.flags = flags,
			.id = prog->aux->id,
		},
	};

	BUILD_BUG_ON(BPF_TAG_SIZE % sizeof(u64));

	memcpy(bpf_event.event_id.tag, prog->tag, BPF_TAG_SIZE);
	perf_iterate_sb(perf_event_bpf_output, &bpf_event, NULL);
}

void perf_event_itrace_started(struct perf_event *event)
{
	event->attach_state |= PERF_ATTACH_ITRACE;
}

static void perf_log_itrace_start(struct perf_event *event)
{
	struct perf_output_handle handle;
	struct perf_sample_data sample;
	struct perf_aux_event {
		struct perf_event_header        header;
		u32				pid;
		u32				tid;
	} rec;
	int ret;

	if (event->parent)
		event = event->parent;

	if (!(event->pmu->capabilities & PERF_PMU_CAP_ITRACE) ||
	    event->attach_state & PERF_ATTACH_ITRACE)
		return;

	rec.header.type	= PERF_RECORD_ITRACE_START;
	rec.header.misc	= 0;
	rec.header.size	= sizeof(rec);
	rec.pid	= perf_event_pid(event, current);
	rec.tid	= perf_event_tid(event, current);

	perf_event_header__init_id(&rec.header, &sample, event);
	ret = perf_output_begin(&handle, event, rec.header.size);

	if (ret)
		return;

	perf_output_put(&handle, rec);
	perf_event__output_id_sample(event, &handle, &sample);

	perf_output_end(&handle);
}

static int
__perf_event_account_interrupt(struct perf_event *event, int throttle)
{
	struct hw_perf_event *hwc = &event->hw;
	int ret = 0;
	u64 seq;

	seq = __this_cpu_read(perf_throttled_seq);
	if (seq != hwc->interrupts_seq) {
		hwc->interrupts_seq = seq;
		hwc->interrupts = 1;
	} else {
		hwc->interrupts++;
		if (unlikely(throttle
			     && hwc->interrupts >= max_samples_per_tick)) {
			__this_cpu_inc(perf_throttled_count);
			tick_dep_set_cpu(smp_processor_id(), TICK_DEP_BIT_PERF_EVENTS);
			hwc->interrupts = MAX_INTERRUPTS;
			perf_log_throttle(event, 0);
			ret = 1;
		}
	}

	if (event->attr.freq) {
		u64 now = perf_clock();
		s64 delta = now - hwc->freq_time_stamp;

		hwc->freq_time_stamp = now;

		if (delta > 0 && delta < 2*TICK_NSEC)
			perf_adjust_period(event, delta, hwc->last_period, true);
	}

	return ret;
}

int perf_event_account_interrupt(struct perf_event *event)
{
	return __perf_event_account_interrupt(event, 1);
}

/*
 * Generic event overflow handling, sampling.
 */

static int __perf_event_overflow(struct perf_event *event,
				   int throttle, struct perf_sample_data *data,
				   struct pt_regs *regs)
{
	int events = atomic_read(&event->event_limit);
	int ret = 0;

	/*
	 * Non-sampling counters might still use the PMI to fold short
	 * hardware counters, ignore those.
	 */
	if (unlikely(!is_sampling_event(event)))
		return 0;

	ret = __perf_event_account_interrupt(event, throttle);

	/*
	 * XXX event_limit might not quite work as expected on inherited
	 * events
	 */

	event->pending_kill = POLL_IN;
	if (events && atomic_dec_and_test(&event->event_limit)) {
		ret = 1;
		event->pending_kill = POLL_HUP;

		perf_event_disable_inatomic(event);
	}

	READ_ONCE(event->overflow_handler)(event, data, regs);

	if (*perf_event_fasync(event) && event->pending_kill) {
		event->pending_wakeup = 1;
		irq_work_queue(&event->pending);
	}

	return ret;
}

int perf_event_overflow(struct perf_event *event,
			  struct perf_sample_data *data,
			  struct pt_regs *regs)
{
	return __perf_event_overflow(event, 1, data, regs);
}

/*
 * Generic software event infrastructure
 */

struct swevent_htable {
	struct swevent_hlist		*swevent_hlist;
	struct mutex			hlist_mutex;
	int				hlist_refcount;

	/* Recursion avoidance in each contexts */
	int				recursion[PERF_NR_CONTEXTS];
};

static DEFINE_PER_CPU(struct swevent_htable, swevent_htable);

/*
 * We directly increment event->count and keep a second value in
 * event->hw.period_left to count intervals. This period event
 * is kept in the range [-sample_period, 0] so that we can use the
 * sign as trigger.
 */

u64 perf_swevent_set_period(struct perf_event *event)
{
	struct hw_perf_event *hwc = &event->hw;
	u64 period = hwc->last_period;
	u64 nr, offset;
	s64 old, val;

	hwc->last_period = hwc->sample_period;

again:
	old = val = local64_read(&hwc->period_left);
	if (val < 0)
		return 0;

	nr = div64_u64(period + val, period);
	offset = nr * period;
	val -= offset;
	if (local64_cmpxchg(&hwc->period_left, old, val) != old)
		goto again;

	return nr;
}

static void perf_swevent_overflow(struct perf_event *event, u64 overflow,
				    struct perf_sample_data *data,
				    struct pt_regs *regs)
{
	struct hw_perf_event *hwc = &event->hw;
	int throttle = 0;

	if (!overflow)
		overflow = perf_swevent_set_period(event);

	if (hwc->interrupts == MAX_INTERRUPTS)
		return;

	for (; overflow; overflow--) {
		if (__perf_event_overflow(event, throttle,
					    data, regs)) {
			/*
			 * We inhibit the overflow from happening when
			 * hwc->interrupts == MAX_INTERRUPTS.
			 */
			break;
		}
		throttle = 1;
	}
}

static void perf_swevent_event(struct perf_event *event, u64 nr,
			       struct perf_sample_data *data,
			       struct pt_regs *regs)
{
	struct hw_perf_event *hwc = &event->hw;

	local64_add(nr, &event->count);

	if (!regs)
		return;

	if (!is_sampling_event(event))
		return;

	if ((event->attr.sample_type & PERF_SAMPLE_PERIOD) && !event->attr.freq) {
		data->period = nr;
		return perf_swevent_overflow(event, 1, data, regs);
	} else
		data->period = event->hw.last_period;

	if (nr == 1 && hwc->sample_period == 1 && !event->attr.freq)
		return perf_swevent_overflow(event, 1, data, regs);

	if (local64_add_negative(nr, &hwc->period_left))
		return;

	perf_swevent_overflow(event, 0, data, regs);
}

static int perf_exclude_event(struct perf_event *event,
			      struct pt_regs *regs)
{
	if (event->hw.state & PERF_HES_STOPPED)
		return 1;

	if (regs) {
		if (event->attr.exclude_user && user_mode(regs))
			return 1;

		if (event->attr.exclude_kernel && !user_mode(regs))
			return 1;
	}

	return 0;
}

static int perf_swevent_match(struct perf_event *event,
				enum perf_type_id type,
				u32 event_id,
				struct perf_sample_data *data,
				struct pt_regs *regs)
{
	if (event->attr.type != type)
		return 0;

	if (event->attr.config != event_id)
		return 0;

	if (perf_exclude_event(event, regs))
		return 0;

	return 1;
}

static inline u64 swevent_hash(u64 type, u32 event_id)
{
	u64 val = event_id | (type << 32);

	return hash_64(val, SWEVENT_HLIST_BITS);
}

static inline struct hlist_head *
__find_swevent_head(struct swevent_hlist *hlist, u64 type, u32 event_id)
{
	u64 hash = swevent_hash(type, event_id);

	return &hlist->heads[hash];
}

/* For the read side: events when they trigger */
static inline struct hlist_head *
find_swevent_head_rcu(struct swevent_htable *swhash, u64 type, u32 event_id)
{
	struct swevent_hlist *hlist;

	hlist = rcu_dereference(swhash->swevent_hlist);
	if (!hlist)
		return NULL;

	return __find_swevent_head(hlist, type, event_id);
}

/* For the event head insertion and removal in the hlist */
static inline struct hlist_head *
find_swevent_head(struct swevent_htable *swhash, struct perf_event *event)
{
	struct swevent_hlist *hlist;
	u32 event_id = event->attr.config;
	u64 type = event->attr.type;

	/*
	 * Event scheduling is always serialized against hlist allocation
	 * and release. Which makes the protected version suitable here.
	 * The context lock guarantees that.
	 */
	hlist = rcu_dereference_protected(swhash->swevent_hlist,
					  lockdep_is_held(&event->ctx->lock));
	if (!hlist)
		return NULL;

	return __find_swevent_head(hlist, type, event_id);
}

static void do_perf_sw_event(enum perf_type_id type, u32 event_id,
				    u64 nr,
				    struct perf_sample_data *data,
				    struct pt_regs *regs)
{
	struct swevent_htable *swhash = this_cpu_ptr(&swevent_htable);
	struct perf_event *event;
	struct hlist_head *head;

	rcu_read_lock();
	head = find_swevent_head_rcu(swhash, type, event_id);
	if (!head)
		goto end;

	hlist_for_each_entry_rcu(event, head, hlist_entry) {
		if (perf_swevent_match(event, type, event_id, data, regs))
			perf_swevent_event(event, nr, data, regs);
	}
end:
	rcu_read_unlock();
}

DEFINE_PER_CPU(struct pt_regs, __perf_regs[4]);

int perf_swevent_get_recursion_context(void)
{
	struct swevent_htable *swhash = this_cpu_ptr(&swevent_htable);

	return get_recursion_context(swhash->recursion);
}
EXPORT_SYMBOL_GPL(perf_swevent_get_recursion_context);

void perf_swevent_put_recursion_context(int rctx)
{
	struct swevent_htable *swhash = this_cpu_ptr(&swevent_htable);

	put_recursion_context(swhash->recursion, rctx);
}

void ___perf_sw_event(u32 event_id, u64 nr, struct pt_regs *regs, u64 addr)
{
	struct perf_sample_data data;

	if (WARN_ON_ONCE(!regs))
		return;

	perf_sample_data_init(&data, addr, 0);
	do_perf_sw_event(PERF_TYPE_SOFTWARE, event_id, nr, &data, regs);
}

void __perf_sw_event(u32 event_id, u64 nr, struct pt_regs *regs, u64 addr)
{
	int rctx;

	preempt_disable_notrace();
	rctx = perf_swevent_get_recursion_context();
	if (unlikely(rctx < 0))
		goto fail;

	___perf_sw_event(event_id, nr, regs, addr);

	perf_swevent_put_recursion_context(rctx);
fail:
	preempt_enable_notrace();
}

static void perf_swevent_read(struct perf_event *event)
{
}

static int perf_swevent_add(struct perf_event *event, int flags)
{
	struct swevent_htable *swhash = this_cpu_ptr(&swevent_htable);
	struct hw_perf_event *hwc = &event->hw;
	struct hlist_head *head;

	if (is_sampling_event(event)) {
		hwc->last_period = hwc->sample_period;
		perf_swevent_set_period(event);
	}

	hwc->state = !(flags & PERF_EF_START);

	head = find_swevent_head(swhash, event);
	if (WARN_ON_ONCE(!head))
		return -EINVAL;

	hlist_add_head_rcu(&event->hlist_entry, head);
	perf_event_update_userpage(event);

	return 0;
}

static void perf_swevent_del(struct perf_event *event, int flags)
{
	hlist_del_rcu(&event->hlist_entry);
}

static void perf_swevent_start(struct perf_event *event, int flags)
{
	event->hw.state = 0;
}

static void perf_swevent_stop(struct perf_event *event, int flags)
{
	event->hw.state = PERF_HES_STOPPED;
}

/* Deref the hlist from the update side */
static inline struct swevent_hlist *
swevent_hlist_deref(struct swevent_htable *swhash)
{
	return rcu_dereference_protected(swhash->swevent_hlist,
					 lockdep_is_held(&swhash->hlist_mutex));
}

static void swevent_hlist_release(struct swevent_htable *swhash)
{
	struct swevent_hlist *hlist = swevent_hlist_deref(swhash);

	if (!hlist)
		return;

	RCU_INIT_POINTER(swhash->swevent_hlist, NULL);
	kfree_rcu(hlist, rcu_head);
}

static void swevent_hlist_put_cpu(int cpu)
{
	struct swevent_htable *swhash = &per_cpu(swevent_htable, cpu);

	mutex_lock(&swhash->hlist_mutex);

	if (!--swhash->hlist_refcount)
		swevent_hlist_release(swhash);

	mutex_unlock(&swhash->hlist_mutex);
}

static void swevent_hlist_put(void)
{
	int cpu;

	for_each_possible_cpu(cpu)
		swevent_hlist_put_cpu(cpu);
}

static int swevent_hlist_get_cpu(int cpu)
{
	struct swevent_htable *swhash = &per_cpu(swevent_htable, cpu);
	int err = 0;

	mutex_lock(&swhash->hlist_mutex);
	if (!swevent_hlist_deref(swhash) &&
	    cpumask_test_cpu(cpu, perf_online_mask)) {
		struct swevent_hlist *hlist;

		hlist = kzalloc(sizeof(*hlist), GFP_KERNEL);
		if (!hlist) {
			err = -ENOMEM;
			goto exit;
		}
		rcu_assign_pointer(swhash->swevent_hlist, hlist);
	}
	swhash->hlist_refcount++;
exit:
	mutex_unlock(&swhash->hlist_mutex);

	return err;
}

static int swevent_hlist_get(void)
{
	int err, cpu, failed_cpu;

	mutex_lock(&pmus_lock);
	for_each_possible_cpu(cpu) {
		err = swevent_hlist_get_cpu(cpu);
		if (err) {
			failed_cpu = cpu;
			goto fail;
		}
	}
	mutex_unlock(&pmus_lock);
	return 0;
fail:
	for_each_possible_cpu(cpu) {
		if (cpu == failed_cpu)
			break;
		swevent_hlist_put_cpu(cpu);
	}
	mutex_unlock(&pmus_lock);
	return err;
}

struct static_key perf_swevent_enabled[PERF_COUNT_SW_MAX];

static void sw_perf_event_destroy(struct perf_event *event)
{
	u64 event_id = event->attr.config;

	WARN_ON(event->parent);

	static_key_slow_dec(&perf_swevent_enabled[event_id]);
	swevent_hlist_put();
}

static int perf_swevent_init(struct perf_event *event)
{
	u64 event_id = event->attr.config;

	if (event->attr.type != PERF_TYPE_SOFTWARE)
		return -ENOENT;

	/*
	 * no branch sampling for software events
	 */
	if (has_branch_stack(event))
		return -EOPNOTSUPP;

	switch (event_id) {
	case PERF_COUNT_SW_CPU_CLOCK:
	case PERF_COUNT_SW_TASK_CLOCK:
		return -ENOENT;

	default:
		break;
	}

	if (event_id >= PERF_COUNT_SW_MAX)
		return -ENOENT;

	if (!event->parent) {
		int err;

		err = swevent_hlist_get();
		if (err)
			return err;

		static_key_slow_inc(&perf_swevent_enabled[event_id]);
		event->destroy = sw_perf_event_destroy;
	}

	return 0;
}

static struct pmu perf_swevent = {
	.task_ctx_nr	= perf_sw_context,

	.capabilities	= PERF_PMU_CAP_NO_NMI,

	.event_init	= perf_swevent_init,
	.add		= perf_swevent_add,
	.del		= perf_swevent_del,
	.start		= perf_swevent_start,
	.stop		= perf_swevent_stop,
	.read		= perf_swevent_read,
};

#ifdef CONFIG_EVENT_TRACING

static int perf_tp_filter_match(struct perf_event *event,
				struct perf_sample_data *data)
{
	void *record = data->raw->frag.data;

	/* only top level events have filters set */
	if (event->parent)
		event = event->parent;

	if (likely(!event->filter) || filter_match_preds(event->filter, record))
		return 1;
	return 0;
}

static int perf_tp_event_match(struct perf_event *event,
				struct perf_sample_data *data,
				struct pt_regs *regs)
{
	if (event->hw.state & PERF_HES_STOPPED)
		return 0;
	/*
	 * If exclude_kernel, only trace user-space tracepoints (uprobes)
	 */
	if (event->attr.exclude_kernel && !user_mode(regs))
		return 0;

	if (!perf_tp_filter_match(event, data))
		return 0;

	return 1;
}

void perf_trace_run_bpf_submit(void *raw_data, int size, int rctx,
			       struct trace_event_call *call, u64 count,
			       struct pt_regs *regs, struct hlist_head *head,
			       struct task_struct *task)
{
	if (bpf_prog_array_valid(call)) {
		*(struct pt_regs **)raw_data = regs;
		if (!trace_call_bpf(call, raw_data) || hlist_empty(head)) {
			perf_swevent_put_recursion_context(rctx);
			return;
		}
	}
	perf_tp_event(call->event.type, count, raw_data, size, regs, head,
		      rctx, task);
}
EXPORT_SYMBOL_GPL(perf_trace_run_bpf_submit);

void perf_tp_event(u16 event_type, u64 count, void *record, int entry_size,
		   struct pt_regs *regs, struct hlist_head *head, int rctx,
		   struct task_struct *task)
{
	struct perf_sample_data data;
	struct perf_event *event;

	struct perf_raw_record raw = {
		.frag = {
			.size = entry_size,
			.data = record,
		},
	};

	perf_sample_data_init(&data, 0, 0);
	data.raw = &raw;

	perf_trace_buf_update(record, event_type);

	hlist_for_each_entry_rcu(event, head, hlist_entry) {
		if (perf_tp_event_match(event, &data, regs))
			perf_swevent_event(event, count, &data, regs);
	}

	/*
	 * If we got specified a target task, also iterate its context and
	 * deliver this event there too.
	 */
	if (task && task != current) {
		struct perf_event_context *ctx;
		struct trace_entry *entry = record;

		rcu_read_lock();
		ctx = rcu_dereference(task->perf_event_ctxp[perf_sw_context]);
		if (!ctx)
			goto unlock;

		list_for_each_entry_rcu(event, &ctx->event_list, event_entry) {
			if (event->cpu != smp_processor_id())
				continue;
			if (event->attr.type != PERF_TYPE_TRACEPOINT)
				continue;
			if (event->attr.config != entry->type)
				continue;
			if (perf_tp_event_match(event, &data, regs))
				perf_swevent_event(event, count, &data, regs);
		}
unlock:
		rcu_read_unlock();
	}

	perf_swevent_put_recursion_context(rctx);
}
EXPORT_SYMBOL_GPL(perf_tp_event);

static void tp_perf_event_destroy(struct perf_event *event)
{
	perf_trace_destroy(event);
}

static int perf_tp_event_init(struct perf_event *event)
{
	int err;

	if (event->attr.type != PERF_TYPE_TRACEPOINT)
		return -ENOENT;

	/*
	 * no branch sampling for tracepoint events
	 */
	if (has_branch_stack(event))
		return -EOPNOTSUPP;

	err = perf_trace_init(event);
	if (err)
		return err;

	event->destroy = tp_perf_event_destroy;

	return 0;
}

static struct pmu perf_tracepoint = {
	.task_ctx_nr	= perf_sw_context,

	.event_init	= perf_tp_event_init,
	.add		= perf_trace_add,
	.del		= perf_trace_del,
	.start		= perf_swevent_start,
	.stop		= perf_swevent_stop,
	.read		= perf_swevent_read,
};

#if defined(CONFIG_KPROBE_EVENTS) || defined(CONFIG_UPROBE_EVENTS)
/*
 * Flags in config, used by dynamic PMU kprobe and uprobe
 * The flags should match following PMU_FORMAT_ATTR().
 *
 * PERF_PROBE_CONFIG_IS_RETPROBE if set, create kretprobe/uretprobe
 *                               if not set, create kprobe/uprobe
 *
 * The following values specify a reference counter (or semaphore in the
 * terminology of tools like dtrace, systemtap, etc.) Userspace Statically
 * Defined Tracepoints (USDT). Currently, we use 40 bit for the offset.
 *
 * PERF_UPROBE_REF_CTR_OFFSET_BITS	# of bits in config as th offset
 * PERF_UPROBE_REF_CTR_OFFSET_SHIFT	# of bits to shift left
 */
enum perf_probe_config {
	PERF_PROBE_CONFIG_IS_RETPROBE = 1U << 0,  /* [k,u]retprobe */
	PERF_UPROBE_REF_CTR_OFFSET_BITS = 32,
	PERF_UPROBE_REF_CTR_OFFSET_SHIFT = 64 - PERF_UPROBE_REF_CTR_OFFSET_BITS,
};

PMU_FORMAT_ATTR(retprobe, "config:0");
#endif

#ifdef CONFIG_KPROBE_EVENTS
static struct attribute *kprobe_attrs[] = {
	&format_attr_retprobe.attr,
	NULL,
};

static struct attribute_group kprobe_format_group = {
	.name = "format",
	.attrs = kprobe_attrs,
};

static const struct attribute_group *kprobe_attr_groups[] = {
	&kprobe_format_group,
	NULL,
};

static int perf_kprobe_event_init(struct perf_event *event);
static struct pmu perf_kprobe = {
	.task_ctx_nr	= perf_sw_context,
	.event_init	= perf_kprobe_event_init,
	.add		= perf_trace_add,
	.del		= perf_trace_del,
	.start		= perf_swevent_start,
	.stop		= perf_swevent_stop,
	.read		= perf_swevent_read,
	.attr_groups	= kprobe_attr_groups,
};

static int perf_kprobe_event_init(struct perf_event *event)
{
	int err;
	bool is_retprobe;

	if (event->attr.type != perf_kprobe.type)
		return -ENOENT;

	if (!capable(CAP_SYS_ADMIN))
		return -EACCES;

	/*
	 * no branch sampling for probe events
	 */
	if (has_branch_stack(event))
		return -EOPNOTSUPP;

	is_retprobe = event->attr.config & PERF_PROBE_CONFIG_IS_RETPROBE;
	err = perf_kprobe_init(event, is_retprobe);
	if (err)
		return err;

	event->destroy = perf_kprobe_destroy;

	return 0;
}
#endif /* CONFIG_KPROBE_EVENTS */

#ifdef CONFIG_UPROBE_EVENTS
PMU_FORMAT_ATTR(ref_ctr_offset, "config:32-63");

static struct attribute *uprobe_attrs[] = {
	&format_attr_retprobe.attr,
	&format_attr_ref_ctr_offset.attr,
	NULL,
};

static struct attribute_group uprobe_format_group = {
	.name = "format",
	.attrs = uprobe_attrs,
};

static const struct attribute_group *uprobe_attr_groups[] = {
	&uprobe_format_group,
	NULL,
};

static int perf_uprobe_event_init(struct perf_event *event);
static struct pmu perf_uprobe = {
	.task_ctx_nr	= perf_sw_context,
	.event_init	= perf_uprobe_event_init,
	.add		= perf_trace_add,
	.del		= perf_trace_del,
	.start		= perf_swevent_start,
	.stop		= perf_swevent_stop,
	.read		= perf_swevent_read,
	.attr_groups	= uprobe_attr_groups,
};

static int perf_uprobe_event_init(struct perf_event *event)
{
	int err;
	unsigned long ref_ctr_offset;
	bool is_retprobe;

	if (event->attr.type != perf_uprobe.type)
		return -ENOENT;

	if (!capable(CAP_SYS_ADMIN))
		return -EACCES;

	/*
	 * no branch sampling for probe events
	 */
	if (has_branch_stack(event))
		return -EOPNOTSUPP;

	is_retprobe = event->attr.config & PERF_PROBE_CONFIG_IS_RETPROBE;
	ref_ctr_offset = event->attr.config >> PERF_UPROBE_REF_CTR_OFFSET_SHIFT;
	err = perf_uprobe_init(event, ref_ctr_offset, is_retprobe);
	if (err)
		return err;

	event->destroy = perf_uprobe_destroy;

	return 0;
}
#endif /* CONFIG_UPROBE_EVENTS */

static inline void perf_tp_register(void)
{
	perf_pmu_register(&perf_tracepoint, "tracepoint", PERF_TYPE_TRACEPOINT);
#ifdef CONFIG_KPROBE_EVENTS
	perf_pmu_register(&perf_kprobe, "kprobe", -1);
#endif
#ifdef CONFIG_UPROBE_EVENTS
	perf_pmu_register(&perf_uprobe, "uprobe", -1);
#endif
}

static void perf_event_free_filter(struct perf_event *event)
{
	ftrace_profile_free_filter(event);
}

#ifdef CONFIG_BPF_SYSCALL
static void bpf_overflow_handler(struct perf_event *event,
				 struct perf_sample_data *data,
				 struct pt_regs *regs)
{
	struct bpf_perf_event_data_kern ctx = {
		.data = data,
		.event = event,
	};
	int ret = 0;

	ctx.regs = perf_arch_bpf_user_pt_regs(regs);
	preempt_disable();
	if (unlikely(__this_cpu_inc_return(bpf_prog_active) != 1))
		goto out;
	rcu_read_lock();
	ret = BPF_PROG_RUN(event->prog, &ctx);
	rcu_read_unlock();
out:
	__this_cpu_dec(bpf_prog_active);
	preempt_enable();
	if (!ret)
		return;

	event->orig_overflow_handler(event, data, regs);
}

static int perf_event_set_bpf_handler(struct perf_event *event, u32 prog_fd)
{
	struct bpf_prog *prog;

	if (event->overflow_handler_context)
		/* hw breakpoint or kernel counter */
		return -EINVAL;

	if (event->prog)
		return -EEXIST;

	prog = bpf_prog_get_type(prog_fd, BPF_PROG_TYPE_PERF_EVENT);
	if (IS_ERR(prog))
		return PTR_ERR(prog);

	event->prog = prog;
	event->orig_overflow_handler = READ_ONCE(event->overflow_handler);
	WRITE_ONCE(event->overflow_handler, bpf_overflow_handler);
	return 0;
}

static void perf_event_free_bpf_handler(struct perf_event *event)
{
	struct bpf_prog *prog = event->prog;

	if (!prog)
		return;

	WRITE_ONCE(event->overflow_handler, event->orig_overflow_handler);
	event->prog = NULL;
	bpf_prog_put(prog);
}
#else
static int perf_event_set_bpf_handler(struct perf_event *event, u32 prog_fd)
{
	return -EOPNOTSUPP;
}
static void perf_event_free_bpf_handler(struct perf_event *event)
{
}
#endif

/*
 * returns true if the event is a tracepoint, or a kprobe/upprobe created
 * with perf_event_open()
 */
static inline bool perf_event_is_tracing(struct perf_event *event)
{
	if (event->pmu == &perf_tracepoint)
		return true;
#ifdef CONFIG_KPROBE_EVENTS
	if (event->pmu == &perf_kprobe)
		return true;
#endif
#ifdef CONFIG_UPROBE_EVENTS
	if (event->pmu == &perf_uprobe)
		return true;
#endif
	return false;
}

static int perf_event_set_bpf_prog(struct perf_event *event, u32 prog_fd)
{
	bool is_kprobe, is_tracepoint, is_syscall_tp;
	struct bpf_prog *prog;
	int ret;

	if (!perf_event_is_tracing(event))
		return perf_event_set_bpf_handler(event, prog_fd);

	is_kprobe = event->tp_event->flags & TRACE_EVENT_FL_UKPROBE;
	is_tracepoint = event->tp_event->flags & TRACE_EVENT_FL_TRACEPOINT;
	is_syscall_tp = is_syscall_trace_event(event->tp_event);
	if (!is_kprobe && !is_tracepoint && !is_syscall_tp)
		/* bpf programs can only be attached to u/kprobe or tracepoint */
		return -EINVAL;

	prog = bpf_prog_get(prog_fd);
	if (IS_ERR(prog))
		return PTR_ERR(prog);

	if ((is_kprobe && prog->type != BPF_PROG_TYPE_KPROBE) ||
	    (is_tracepoint && prog->type != BPF_PROG_TYPE_TRACEPOINT) ||
	    (is_syscall_tp && prog->type != BPF_PROG_TYPE_TRACEPOINT)) {
		/* valid fd, but invalid bpf program type */
		bpf_prog_put(prog);
		return -EINVAL;
	}

	/* Kprobe override only works for kprobes, not uprobes. */
	if (prog->kprobe_override &&
	    !(event->tp_event->flags & TRACE_EVENT_FL_KPROBE)) {
		bpf_prog_put(prog);
		return -EINVAL;
	}

	if (is_tracepoint || is_syscall_tp) {
		int off = trace_event_get_offsets(event->tp_event);

		if (prog->aux->max_ctx_offset > off) {
			bpf_prog_put(prog);
			return -EACCES;
		}
	}

	ret = perf_event_attach_bpf_prog(event, prog);
	if (ret)
		bpf_prog_put(prog);
	return ret;
}

static void perf_event_free_bpf_prog(struct perf_event *event)
{
	if (!perf_event_is_tracing(event)) {
		perf_event_free_bpf_handler(event);
		return;
	}
	perf_event_detach_bpf_prog(event);
}

#else

static inline void perf_tp_register(void)
{
}

static void perf_event_free_filter(struct perf_event *event)
{
}

static int perf_event_set_bpf_prog(struct perf_event *event, u32 prog_fd)
{
	return -ENOENT;
}

static void perf_event_free_bpf_prog(struct perf_event *event)
{
}
#endif /* CONFIG_EVENT_TRACING */

#ifdef CONFIG_HAVE_HW_BREAKPOINT
void perf_bp_event(struct perf_event *bp, void *data)
{
	struct perf_sample_data sample;
	struct pt_regs *regs = data;

	perf_sample_data_init(&sample, bp->attr.bp_addr, 0);

	if (!bp->hw.state && !perf_exclude_event(bp, regs))
		perf_swevent_event(bp, 1, &sample, regs);
}
#endif

/*
 * Allocate a new address filter
 */
static struct perf_addr_filter *
perf_addr_filter_new(struct perf_event *event, struct list_head *filters)
{
	int node = cpu_to_node(event->cpu == -1 ? 0 : event->cpu);
	struct perf_addr_filter *filter;

	filter = kzalloc_node(sizeof(*filter), GFP_KERNEL, node);
	if (!filter)
		return NULL;

	INIT_LIST_HEAD(&filter->entry);
	list_add_tail(&filter->entry, filters);

	return filter;
}

static void free_filters_list(struct list_head *filters)
{
	struct perf_addr_filter *filter, *iter;

	list_for_each_entry_safe(filter, iter, filters, entry) {
		path_put(&filter->path);
		list_del(&filter->entry);
		kfree(filter);
	}
}

/*
 * Free existing address filters and optionally install new ones
 */
static void perf_addr_filters_splice(struct perf_event *event,
				     struct list_head *head)
{
	unsigned long flags;
	LIST_HEAD(list);

	if (!has_addr_filter(event))
		return;

	/* don't bother with children, they don't have their own filters */
	if (event->parent)
		return;

	raw_spin_lock_irqsave(&event->addr_filters.lock, flags);

	list_splice_init(&event->addr_filters.list, &list);
	if (head)
		list_splice(head, &event->addr_filters.list);

	raw_spin_unlock_irqrestore(&event->addr_filters.lock, flags);

	free_filters_list(&list);
}

/*
 * Scan through mm's vmas and see if one of them matches the
 * @filter; if so, adjust filter's address range.
 * Called with mm::mmap_sem down for reading.
 */
static void perf_addr_filter_apply(struct perf_addr_filter *filter,
				   struct mm_struct *mm,
				   struct perf_addr_filter_range *fr)
{
	struct vm_area_struct *vma;

	for (vma = mm->mmap; vma; vma = vma->vm_next) {
		if (!vma->vm_file)
			continue;

		if (perf_addr_filter_vma_adjust(filter, vma, fr))
			return;
	}
}

/*
 * Update event's address range filters based on the
 * task's existing mappings, if any.
 */
static void perf_event_addr_filters_apply(struct perf_event *event)
{
	struct perf_addr_filters_head *ifh = perf_event_addr_filters(event);
	struct task_struct *task = READ_ONCE(event->ctx->task);
	struct perf_addr_filter *filter;
	struct mm_struct *mm = NULL;
	unsigned int count = 0;
	unsigned long flags;

	/*
	 * We may observe TASK_TOMBSTONE, which means that the event tear-down
	 * will stop on the parent's child_mutex that our caller is also holding
	 */
	if (task == TASK_TOMBSTONE)
		return;

	if (ifh->nr_file_filters) {
		mm = get_task_mm(event->ctx->task);
		if (!mm)
			goto restart;

		down_read(&mm->mmap_sem);
	}

	raw_spin_lock_irqsave(&ifh->lock, flags);
	list_for_each_entry(filter, &ifh->list, entry) {
		if (filter->path.dentry) {
			/*
			 * Adjust base offset if the filter is associated to a
			 * binary that needs to be mapped:
			 */
			event->addr_filter_ranges[count].start = 0;
			event->addr_filter_ranges[count].size = 0;

			perf_addr_filter_apply(filter, mm, &event->addr_filter_ranges[count]);
		} else {
			event->addr_filter_ranges[count].start = filter->offset;
			event->addr_filter_ranges[count].size  = filter->size;
		}

		count++;
	}

	event->addr_filters_gen++;
	raw_spin_unlock_irqrestore(&ifh->lock, flags);

	if (ifh->nr_file_filters) {
		up_read(&mm->mmap_sem);

		mmput(mm);
	}

restart:
	perf_event_stop(event, 1);
}

/*
 * Address range filtering: limiting the data to certain
 * instruction address ranges. Filters are ioctl()ed to us from
 * userspace as ascii strings.
 *
 * Filter string format:
 *
 * ACTION RANGE_SPEC
 * where ACTION is one of the
 *  * "filter": limit the trace to this region
 *  * "start": start tracing from this address
 *  * "stop": stop tracing at this address/region;
 * RANGE_SPEC is
 *  * for kernel addresses: <start address>[/<size>]
 *  * for object files:     <start address>[/<size>]@</path/to/object/file>
 *
 * if <size> is not specified or is zero, the range is treated as a single
 * address; not valid for ACTION=="filter".
 */
enum {
	IF_ACT_NONE = -1,
	IF_ACT_FILTER,
	IF_ACT_START,
	IF_ACT_STOP,
	IF_SRC_FILE,
	IF_SRC_KERNEL,
	IF_SRC_FILEADDR,
	IF_SRC_KERNELADDR,
};

enum {
	IF_STATE_ACTION = 0,
	IF_STATE_SOURCE,
	IF_STATE_END,
};

static const match_table_t if_tokens = {
	{ IF_ACT_FILTER,	"filter" },
	{ IF_ACT_START,		"start" },
	{ IF_ACT_STOP,		"stop" },
	{ IF_SRC_FILE,		"%u/%u@%s" },
	{ IF_SRC_KERNEL,	"%u/%u" },
	{ IF_SRC_FILEADDR,	"%u@%s" },
	{ IF_SRC_KERNELADDR,	"%u" },
	{ IF_ACT_NONE,		NULL },
};

/*
 * Address filter string parser
 */
static int
perf_event_parse_addr_filter(struct perf_event *event, char *fstr,
			     struct list_head *filters)
{
	struct perf_addr_filter *filter = NULL;
	char *start, *orig, *filename = NULL;
	substring_t args[MAX_OPT_ARGS];
	int state = IF_STATE_ACTION, token;
	unsigned int kernel = 0;
	int ret = -EINVAL;

	orig = fstr = kstrdup(fstr, GFP_KERNEL);
	if (!fstr)
		return -ENOMEM;

	while ((start = strsep(&fstr, " ,\n")) != NULL) {
		static const enum perf_addr_filter_action_t actions[] = {
			[IF_ACT_FILTER]	= PERF_ADDR_FILTER_ACTION_FILTER,
			[IF_ACT_START]	= PERF_ADDR_FILTER_ACTION_START,
			[IF_ACT_STOP]	= PERF_ADDR_FILTER_ACTION_STOP,
		};
		ret = -EINVAL;

		if (!*start)
			continue;

		/* filter definition begins */
		if (state == IF_STATE_ACTION) {
			filter = perf_addr_filter_new(event, filters);
			if (!filter)
				goto fail;
		}

		token = match_token(start, if_tokens, args);
		switch (token) {
		case IF_ACT_FILTER:
		case IF_ACT_START:
		case IF_ACT_STOP:
			if (state != IF_STATE_ACTION)
				goto fail;

			filter->action = actions[token];
			state = IF_STATE_SOURCE;
			break;

		case IF_SRC_KERNELADDR:
		case IF_SRC_KERNEL:
			kernel = 1;
			/* fall through */

		case IF_SRC_FILEADDR:
		case IF_SRC_FILE:
			if (state != IF_STATE_SOURCE)
				goto fail;

			*args[0].to = 0;
			ret = kstrtoul(args[0].from, 0, &filter->offset);
			if (ret)
				goto fail;

			if (token == IF_SRC_KERNEL || token == IF_SRC_FILE) {
				*args[1].to = 0;
				ret = kstrtoul(args[1].from, 0, &filter->size);
				if (ret)
					goto fail;
			}

			if (token == IF_SRC_FILE || token == IF_SRC_FILEADDR) {
				int fpos = token == IF_SRC_FILE ? 2 : 1;

				filename = match_strdup(&args[fpos]);
				if (!filename) {
					ret = -ENOMEM;
					goto fail;
				}
			}

			state = IF_STATE_END;
			break;

		default:
			goto fail;
		}

		/*
		 * Filter definition is fully parsed, validate and install it.
		 * Make sure that it doesn't contradict itself or the event's
		 * attribute.
		 */
		if (state == IF_STATE_END) {
			ret = -EINVAL;
			if (kernel && event->attr.exclude_kernel)
				goto fail;

			/*
			 * ACTION "filter" must have a non-zero length region
			 * specified.
			 */
			if (filter->action == PERF_ADDR_FILTER_ACTION_FILTER &&
			    !filter->size)
				goto fail;

			if (!kernel) {
				if (!filename)
					goto fail;

				/*
				 * For now, we only support file-based filters
				 * in per-task events; doing so for CPU-wide
				 * events requires additional context switching
				 * trickery, since same object code will be
				 * mapped at different virtual addresses in
				 * different processes.
				 */
				ret = -EOPNOTSUPP;
				if (!event->ctx->task)
					goto fail_free_name;

				/* look up the path and grab its inode */
				ret = kern_path(filename, LOOKUP_FOLLOW,
						&filter->path);
				if (ret)
					goto fail_free_name;

				kfree(filename);
				filename = NULL;

				ret = -EINVAL;
				if (!filter->path.dentry ||
				    !S_ISREG(d_inode(filter->path.dentry)
					     ->i_mode))
					goto fail;

				event->addr_filters.nr_file_filters++;
			}

			/* ready to consume more filters */
			state = IF_STATE_ACTION;
			filter = NULL;
		}
	}

	if (state != IF_STATE_ACTION)
		goto fail;

	kfree(orig);

	return 0;

fail_free_name:
	kfree(filename);
fail:
	free_filters_list(filters);
	kfree(orig);

	return ret;
}

static int
perf_event_set_addr_filter(struct perf_event *event, char *filter_str)
{
	LIST_HEAD(filters);
	int ret;

	/*
	 * Since this is called in perf_ioctl() path, we're already holding
	 * ctx::mutex.
	 */
	lockdep_assert_held(&event->ctx->mutex);

	if (WARN_ON_ONCE(event->parent))
		return -EINVAL;

	ret = perf_event_parse_addr_filter(event, filter_str, &filters);
	if (ret)
		goto fail_clear_files;

	ret = event->pmu->addr_filters_validate(&filters);
	if (ret)
		goto fail_free_filters;

	/* remove existing filters, if any */
	perf_addr_filters_splice(event, &filters);

	/* install new filters */
	perf_event_for_each_child(event, perf_event_addr_filters_apply);

	return ret;

fail_free_filters:
	free_filters_list(&filters);

fail_clear_files:
	event->addr_filters.nr_file_filters = 0;

	return ret;
}

static int perf_event_set_filter(struct perf_event *event, void __user *arg)
{
	int ret = -EINVAL;
	char *filter_str;

	filter_str = strndup_user(arg, PAGE_SIZE);
	if (IS_ERR(filter_str))
		return PTR_ERR(filter_str);

#ifdef CONFIG_EVENT_TRACING
	if (perf_event_is_tracing(event)) {
		struct perf_event_context *ctx = event->ctx;

		/*
		 * Beware, here be dragons!!
		 *
		 * the tracepoint muck will deadlock against ctx->mutex, but
		 * the tracepoint stuff does not actually need it. So
		 * temporarily drop ctx->mutex. As per perf_event_ctx_lock() we
		 * already have a reference on ctx.
		 *
		 * This can result in event getting moved to a different ctx,
		 * but that does not affect the tracepoint state.
		 */
		mutex_unlock(&ctx->mutex);
		ret = ftrace_profile_set_filter(event, event->attr.config, filter_str);
		mutex_lock(&ctx->mutex);
	} else
#endif
	if (has_addr_filter(event))
		ret = perf_event_set_addr_filter(event, filter_str);

	kfree(filter_str);
	return ret;
}

/*
 * hrtimer based swevent callback
 */

static enum hrtimer_restart perf_swevent_hrtimer(struct hrtimer *hrtimer)
{
	enum hrtimer_restart ret = HRTIMER_RESTART;
	struct perf_sample_data data;
	struct pt_regs *regs;
	struct perf_event *event;
	u64 period;

	event = container_of(hrtimer, struct perf_event, hw.hrtimer);

	if (event->state != PERF_EVENT_STATE_ACTIVE)
		return HRTIMER_NORESTART;

	event->pmu->read(event);

	perf_sample_data_init(&data, 0, event->hw.last_period);
	regs = get_irq_regs();

	if (regs && !perf_exclude_event(event, regs)) {
		if (!(event->attr.exclude_idle && is_idle_task(current)))
			if (__perf_event_overflow(event, 1, &data, regs))
				ret = HRTIMER_NORESTART;
	}

	period = max_t(u64, 10000, event->hw.sample_period);
	hrtimer_forward_now(hrtimer, ns_to_ktime(period));

	return ret;
}

static void perf_swevent_start_hrtimer(struct perf_event *event)
{
	struct hw_perf_event *hwc = &event->hw;
	s64 period;

	if (!is_sampling_event(event))
		return;

	period = local64_read(&hwc->period_left);
	if (period) {
		if (period < 0)
			period = 10000;

		local64_set(&hwc->period_left, 0);
	} else {
		period = max_t(u64, 10000, hwc->sample_period);
	}
	hrtimer_start(&hwc->hrtimer, ns_to_ktime(period),
		      HRTIMER_MODE_REL_PINNED_HARD);
}

static void perf_swevent_cancel_hrtimer(struct perf_event *event)
{
	struct hw_perf_event *hwc = &event->hw;

	if (is_sampling_event(event)) {
		ktime_t remaining = hrtimer_get_remaining(&hwc->hrtimer);
		local64_set(&hwc->period_left, ktime_to_ns(remaining));

		hrtimer_cancel(&hwc->hrtimer);
	}
}

static void perf_swevent_init_hrtimer(struct perf_event *event)
{
	struct hw_perf_event *hwc = &event->hw;

	if (!is_sampling_event(event))
		return;

	hrtimer_init(&hwc->hrtimer, CLOCK_MONOTONIC, HRTIMER_MODE_REL_HARD);
	hwc->hrtimer.function = perf_swevent_hrtimer;

	/*
	 * Since hrtimers have a fixed rate, we can do a static freq->period
	 * mapping and avoid the whole period adjust feedback stuff.
	 */
	if (event->attr.freq) {
		long freq = event->attr.sample_freq;

		event->attr.sample_period = NSEC_PER_SEC / freq;
		hwc->sample_period = event->attr.sample_period;
		local64_set(&hwc->period_left, hwc->sample_period);
		hwc->last_period = hwc->sample_period;
		event->attr.freq = 0;
	}
}

/*
 * Software event: cpu wall time clock
 */

static void cpu_clock_event_update(struct perf_event *event)
{
	s64 prev;
	u64 now;

	now = local_clock();
	prev = local64_xchg(&event->hw.prev_count, now);
	local64_add(now - prev, &event->count);
}

static void cpu_clock_event_start(struct perf_event *event, int flags)
{
	local64_set(&event->hw.prev_count, local_clock());
	perf_swevent_start_hrtimer(event);
}

static void cpu_clock_event_stop(struct perf_event *event, int flags)
{
	perf_swevent_cancel_hrtimer(event);
	cpu_clock_event_update(event);
}

static int cpu_clock_event_add(struct perf_event *event, int flags)
{
	if (flags & PERF_EF_START)
		cpu_clock_event_start(event, flags);
	perf_event_update_userpage(event);

	return 0;
}

static void cpu_clock_event_del(struct perf_event *event, int flags)
{
	cpu_clock_event_stop(event, flags);
}

static void cpu_clock_event_read(struct perf_event *event)
{
	cpu_clock_event_update(event);
}

static int cpu_clock_event_init(struct perf_event *event)
{
	if (event->attr.type != PERF_TYPE_SOFTWARE)
		return -ENOENT;

	if (event->attr.config != PERF_COUNT_SW_CPU_CLOCK)
		return -ENOENT;

	/*
	 * no branch sampling for software events
	 */
	if (has_branch_stack(event))
		return -EOPNOTSUPP;

	perf_swevent_init_hrtimer(event);

	return 0;
}

static struct pmu perf_cpu_clock = {
	.task_ctx_nr	= perf_sw_context,

	.capabilities	= PERF_PMU_CAP_NO_NMI,

	.event_init	= cpu_clock_event_init,
	.add		= cpu_clock_event_add,
	.del		= cpu_clock_event_del,
	.start		= cpu_clock_event_start,
	.stop		= cpu_clock_event_stop,
	.read		= cpu_clock_event_read,
};

/*
 * Software event: task time clock
 */

static void task_clock_event_update(struct perf_event *event, u64 now)
{
	u64 prev;
	s64 delta;

	prev = local64_xchg(&event->hw.prev_count, now);
	delta = now - prev;
	local64_add(delta, &event->count);
}

static void task_clock_event_start(struct perf_event *event, int flags)
{
	local64_set(&event->hw.prev_count, event->ctx->time);
	perf_swevent_start_hrtimer(event);
}

static void task_clock_event_stop(struct perf_event *event, int flags)
{
	perf_swevent_cancel_hrtimer(event);
	task_clock_event_update(event, event->ctx->time);
}

static int task_clock_event_add(struct perf_event *event, int flags)
{
	if (flags & PERF_EF_START)
		task_clock_event_start(event, flags);
	perf_event_update_userpage(event);

	return 0;
}

static void task_clock_event_del(struct perf_event *event, int flags)
{
	task_clock_event_stop(event, PERF_EF_UPDATE);
}

static void task_clock_event_read(struct perf_event *event)
{
	u64 now = perf_clock();
	u64 delta = now - event->ctx->timestamp;
	u64 time = event->ctx->time + delta;

	task_clock_event_update(event, time);
}

static int task_clock_event_init(struct perf_event *event)
{
	if (event->attr.type != PERF_TYPE_SOFTWARE)
		return -ENOENT;

	if (event->attr.config != PERF_COUNT_SW_TASK_CLOCK)
		return -ENOENT;

	/*
	 * no branch sampling for software events
	 */
	if (has_branch_stack(event))
		return -EOPNOTSUPP;

	perf_swevent_init_hrtimer(event);

	return 0;
}

static struct pmu perf_task_clock = {
	.task_ctx_nr	= perf_sw_context,

	.capabilities	= PERF_PMU_CAP_NO_NMI,

	.event_init	= task_clock_event_init,
	.add		= task_clock_event_add,
	.del		= task_clock_event_del,
	.start		= task_clock_event_start,
	.stop		= task_clock_event_stop,
	.read		= task_clock_event_read,
};

static void perf_pmu_nop_void(struct pmu *pmu)
{
}

static void perf_pmu_nop_txn(struct pmu *pmu, unsigned int flags)
{
}

static int perf_pmu_nop_int(struct pmu *pmu)
{
	return 0;
}

static int perf_event_nop_int(struct perf_event *event, u64 value)
{
	return 0;
}

static DEFINE_PER_CPU(unsigned int, nop_txn_flags);

static void perf_pmu_start_txn(struct pmu *pmu, unsigned int flags)
{
	__this_cpu_write(nop_txn_flags, flags);

	if (flags & ~PERF_PMU_TXN_ADD)
		return;

	perf_pmu_disable(pmu);
}

static int perf_pmu_commit_txn(struct pmu *pmu)
{
	unsigned int flags = __this_cpu_read(nop_txn_flags);

	__this_cpu_write(nop_txn_flags, 0);

	if (flags & ~PERF_PMU_TXN_ADD)
		return 0;

	perf_pmu_enable(pmu);
	return 0;
}

static void perf_pmu_cancel_txn(struct pmu *pmu)
{
	unsigned int flags =  __this_cpu_read(nop_txn_flags);

	__this_cpu_write(nop_txn_flags, 0);

	if (flags & ~PERF_PMU_TXN_ADD)
		return;

	perf_pmu_enable(pmu);
}

static int perf_event_idx_default(struct perf_event *event)
{
	return 0;
}

/*
 * Ensures all contexts with the same task_ctx_nr have the same
 * pmu_cpu_context too.
 */
static struct perf_cpu_context __percpu *find_pmu_context(int ctxn)
{
	struct pmu *pmu;

	if (ctxn < 0)
		return NULL;

	list_for_each_entry(pmu, &pmus, entry) {
		if (pmu->task_ctx_nr == ctxn)
			return pmu->pmu_cpu_context;
	}

	return NULL;
}

static void free_pmu_context(struct pmu *pmu)
{
	/*
	 * Static contexts such as perf_sw_context have a global lifetime
	 * and may be shared between different PMUs. Avoid freeing them
	 * when a single PMU is going away.
	 */
	if (pmu->task_ctx_nr > perf_invalid_context)
		return;

	free_percpu(pmu->pmu_cpu_context);
}

/*
 * Let userspace know that this PMU supports address range filtering:
 */
static ssize_t nr_addr_filters_show(struct device *dev,
				    struct device_attribute *attr,
				    char *page)
{
	struct pmu *pmu = dev_get_drvdata(dev);

	return snprintf(page, PAGE_SIZE - 1, "%d\n", pmu->nr_addr_filters);
}
DEVICE_ATTR_RO(nr_addr_filters);

static struct idr pmu_idr;

static ssize_t
type_show(struct device *dev, struct device_attribute *attr, char *page)
{
	struct pmu *pmu = dev_get_drvdata(dev);

	return snprintf(page, PAGE_SIZE-1, "%d\n", pmu->type);
}
static DEVICE_ATTR_RO(type);

static ssize_t
perf_event_mux_interval_ms_show(struct device *dev,
				struct device_attribute *attr,
				char *page)
{
	struct pmu *pmu = dev_get_drvdata(dev);

	return snprintf(page, PAGE_SIZE-1, "%d\n", pmu->hrtimer_interval_ms);
}

static DEFINE_MUTEX(mux_interval_mutex);

static ssize_t
perf_event_mux_interval_ms_store(struct device *dev,
				 struct device_attribute *attr,
				 const char *buf, size_t count)
{
	struct pmu *pmu = dev_get_drvdata(dev);
	int timer, cpu, ret;

	ret = kstrtoint(buf, 0, &timer);
	if (ret)
		return ret;

	if (timer < 1)
		return -EINVAL;

	/* same value, noting to do */
	if (timer == pmu->hrtimer_interval_ms)
		return count;

	mutex_lock(&mux_interval_mutex);
	pmu->hrtimer_interval_ms = timer;

	/* update all cpuctx for this PMU */
	cpus_read_lock();
	for_each_online_cpu(cpu) {
		struct perf_cpu_context *cpuctx;
		cpuctx = per_cpu_ptr(pmu->pmu_cpu_context, cpu);
		cpuctx->hrtimer_interval = ns_to_ktime(NSEC_PER_MSEC * timer);

		cpu_function_call(cpu,
			(remote_function_f)perf_mux_hrtimer_restart, cpuctx);
	}
	cpus_read_unlock();
	mutex_unlock(&mux_interval_mutex);

	return count;
}
static DEVICE_ATTR_RW(perf_event_mux_interval_ms);

static struct attribute *pmu_dev_attrs[] = {
	&dev_attr_type.attr,
	&dev_attr_perf_event_mux_interval_ms.attr,
	NULL,
};
ATTRIBUTE_GROUPS(pmu_dev);

static int pmu_bus_running;
static struct bus_type pmu_bus = {
	.name		= "event_source",
	.dev_groups	= pmu_dev_groups,
};

static void pmu_dev_release(struct device *dev)
{
	kfree(dev);
}

static int pmu_dev_alloc(struct pmu *pmu)
{
	int ret = -ENOMEM;

	pmu->dev = kzalloc(sizeof(struct device), GFP_KERNEL);
	if (!pmu->dev)
		goto out;

	pmu->dev->groups = pmu->attr_groups;
	device_initialize(pmu->dev);
	ret = dev_set_name(pmu->dev, "%s", pmu->name);
	if (ret)
		goto free_dev;

	dev_set_drvdata(pmu->dev, pmu);
	pmu->dev->bus = &pmu_bus;
	pmu->dev->release = pmu_dev_release;
	ret = device_add(pmu->dev);
	if (ret)
		goto free_dev;

	/* For PMUs with address filters, throw in an extra attribute: */
	if (pmu->nr_addr_filters)
		ret = device_create_file(pmu->dev, &dev_attr_nr_addr_filters);

	if (ret)
		goto del_dev;

	if (pmu->attr_update)
		ret = sysfs_update_groups(&pmu->dev->kobj, pmu->attr_update);

	if (ret)
		goto del_dev;

out:
	return ret;

del_dev:
	device_del(pmu->dev);

free_dev:
	put_device(pmu->dev);
	goto out;
}

static struct lock_class_key cpuctx_mutex;
static struct lock_class_key cpuctx_lock;

int perf_pmu_register(struct pmu *pmu, const char *name, int type)
{
	int cpu, ret, max = PERF_TYPE_MAX;

	mutex_lock(&pmus_lock);
	ret = -ENOMEM;
	pmu->pmu_disable_count = alloc_percpu(int);
	if (!pmu->pmu_disable_count)
		goto unlock;

	pmu->type = -1;
	if (!name)
		goto skip_type;
	pmu->name = name;

	if (type != PERF_TYPE_SOFTWARE) {
		if (type >= 0)
			max = type;

		ret = idr_alloc(&pmu_idr, pmu, max, 0, GFP_KERNEL);
		if (ret < 0)
			goto free_pdc;

		WARN_ON(type >= 0 && ret != type);

		type = ret;
	}
	pmu->type = type;

	if (pmu_bus_running) {
		ret = pmu_dev_alloc(pmu);
		if (ret)
			goto free_idr;
	}

skip_type:
	if (pmu->task_ctx_nr == perf_hw_context) {
		static int hw_context_taken = 0;

		/*
		 * Other than systems with heterogeneous CPUs, it never makes
		 * sense for two PMUs to share perf_hw_context. PMUs which are
		 * uncore must use perf_invalid_context.
		 */
		if (WARN_ON_ONCE(hw_context_taken &&
		    !(pmu->capabilities & PERF_PMU_CAP_HETEROGENEOUS_CPUS)))
			pmu->task_ctx_nr = perf_invalid_context;

		hw_context_taken = 1;
	}

	pmu->pmu_cpu_context = find_pmu_context(pmu->task_ctx_nr);
	if (pmu->pmu_cpu_context)
		goto got_cpu_context;

	ret = -ENOMEM;
	pmu->pmu_cpu_context = alloc_percpu(struct perf_cpu_context);
	if (!pmu->pmu_cpu_context)
		goto free_dev;

	for_each_possible_cpu(cpu) {
		struct perf_cpu_context *cpuctx;

		cpuctx = per_cpu_ptr(pmu->pmu_cpu_context, cpu);
		__perf_event_init_context(&cpuctx->ctx);
		lockdep_set_class(&cpuctx->ctx.mutex, &cpuctx_mutex);
		lockdep_set_class(&cpuctx->ctx.lock, &cpuctx_lock);
		cpuctx->ctx.pmu = pmu;
		cpuctx->online = cpumask_test_cpu(cpu, perf_online_mask);

		__perf_mux_hrtimer_init(cpuctx, cpu);
	}

got_cpu_context:
	if (!pmu->start_txn) {
		if (pmu->pmu_enable) {
			/*
			 * If we have pmu_enable/pmu_disable calls, install
			 * transaction stubs that use that to try and batch
			 * hardware accesses.
			 */
			pmu->start_txn  = perf_pmu_start_txn;
			pmu->commit_txn = perf_pmu_commit_txn;
			pmu->cancel_txn = perf_pmu_cancel_txn;
		} else {
			pmu->start_txn  = perf_pmu_nop_txn;
			pmu->commit_txn = perf_pmu_nop_int;
			pmu->cancel_txn = perf_pmu_nop_void;
		}
	}

	if (!pmu->pmu_enable) {
		pmu->pmu_enable  = perf_pmu_nop_void;
		pmu->pmu_disable = perf_pmu_nop_void;
	}

	if (!pmu->check_period)
		pmu->check_period = perf_event_nop_int;

	if (!pmu->event_idx)
		pmu->event_idx = perf_event_idx_default;

	/*
	 * Ensure the TYPE_SOFTWARE PMUs are at the head of the list,
	 * since these cannot be in the IDR. This way the linear search
	 * is fast, provided a valid software event is provided.
	 */
	if (type == PERF_TYPE_SOFTWARE || !name)
		list_add_rcu(&pmu->entry, &pmus);
	else
		list_add_tail_rcu(&pmu->entry, &pmus);

	atomic_set(&pmu->exclusive_cnt, 0);
	ret = 0;
unlock:
	mutex_unlock(&pmus_lock);

	return ret;

free_dev:
	device_del(pmu->dev);
	put_device(pmu->dev);

free_idr:
	if (pmu->type != PERF_TYPE_SOFTWARE)
		idr_remove(&pmu_idr, pmu->type);

free_pdc:
	free_percpu(pmu->pmu_disable_count);
	goto unlock;
}
EXPORT_SYMBOL_GPL(perf_pmu_register);

void perf_pmu_unregister(struct pmu *pmu)
{
	mutex_lock(&pmus_lock);
	list_del_rcu(&pmu->entry);

	/*
	 * We dereference the pmu list under both SRCU and regular RCU, so
	 * synchronize against both of those.
	 */
	synchronize_srcu(&pmus_srcu);
	synchronize_rcu();

	free_percpu(pmu->pmu_disable_count);
	if (pmu->type != PERF_TYPE_SOFTWARE)
		idr_remove(&pmu_idr, pmu->type);
	if (pmu_bus_running) {
		if (pmu->nr_addr_filters)
			device_remove_file(pmu->dev, &dev_attr_nr_addr_filters);
		device_del(pmu->dev);
		put_device(pmu->dev);
	}
	free_pmu_context(pmu);
	mutex_unlock(&pmus_lock);
}
EXPORT_SYMBOL_GPL(perf_pmu_unregister);

static inline bool has_extended_regs(struct perf_event *event)
{
	return (event->attr.sample_regs_user & PERF_REG_EXTENDED_MASK) ||
	       (event->attr.sample_regs_intr & PERF_REG_EXTENDED_MASK);
}

static int perf_try_init_event(struct pmu *pmu, struct perf_event *event)
{
	struct perf_event_context *ctx = NULL;
	int ret;

	if (!try_module_get(pmu->module))
		return -ENODEV;

	/*
	 * A number of pmu->event_init() methods iterate the sibling_list to,
	 * for example, validate if the group fits on the PMU. Therefore,
	 * if this is a sibling event, acquire the ctx->mutex to protect
	 * the sibling_list.
	 */
	if (event->group_leader != event && pmu->task_ctx_nr != perf_sw_context) {
		/*
		 * This ctx->mutex can nest when we're called through
		 * inheritance. See the perf_event_ctx_lock_nested() comment.
		 */
		ctx = perf_event_ctx_lock_nested(event->group_leader,
						 SINGLE_DEPTH_NESTING);
		BUG_ON(!ctx);
	}

	event->pmu = pmu;
	ret = pmu->event_init(event);

	if (ctx)
		perf_event_ctx_unlock(event->group_leader, ctx);

	if (!ret) {
		if (!(pmu->capabilities & PERF_PMU_CAP_EXTENDED_REGS) &&
		    has_extended_regs(event))
			ret = -EOPNOTSUPP;

		if (pmu->capabilities & PERF_PMU_CAP_NO_EXCLUDE &&
		    event_has_any_exclude_flag(event))
			ret = -EINVAL;

		if (ret && event->destroy)
			event->destroy(event);
	}

	if (ret)
		module_put(pmu->module);

	return ret;
}

static struct pmu *perf_init_event(struct perf_event *event)
{
	int idx, type, ret;
	struct pmu *pmu;

	idx = srcu_read_lock(&pmus_srcu);

	/* Try parent's PMU first: */
	if (event->parent && event->parent->pmu) {
		pmu = event->parent->pmu;
		ret = perf_try_init_event(pmu, event);
		if (!ret)
			goto unlock;
	}

	/*
	 * PERF_TYPE_HARDWARE and PERF_TYPE_HW_CACHE
	 * are often aliases for PERF_TYPE_RAW.
	 */
	type = event->attr.type;
	if (type == PERF_TYPE_HARDWARE || type == PERF_TYPE_HW_CACHE)
		type = PERF_TYPE_RAW;

again:
	rcu_read_lock();
	pmu = idr_find(&pmu_idr, type);
	rcu_read_unlock();
	if (pmu) {
		ret = perf_try_init_event(pmu, event);
		if (ret == -ENOENT && event->attr.type != type) {
			type = event->attr.type;
			goto again;
		}

		if (ret)
			pmu = ERR_PTR(ret);

		goto unlock;
	}

	list_for_each_entry_rcu(pmu, &pmus, entry) {
		ret = perf_try_init_event(pmu, event);
		if (!ret)
			goto unlock;

		if (ret != -ENOENT) {
			pmu = ERR_PTR(ret);
			goto unlock;
		}
	}
	pmu = ERR_PTR(-ENOENT);
unlock:
	srcu_read_unlock(&pmus_srcu, idx);

	return pmu;
}

static void attach_sb_event(struct perf_event *event)
{
	struct pmu_event_list *pel = per_cpu_ptr(&pmu_sb_events, event->cpu);

	raw_spin_lock(&pel->lock);
	list_add_rcu(&event->sb_list, &pel->list);
	raw_spin_unlock(&pel->lock);
}

/*
 * We keep a list of all !task (and therefore per-cpu) events
 * that need to receive side-band records.
 *
 * This avoids having to scan all the various PMU per-cpu contexts
 * looking for them.
 */
static void account_pmu_sb_event(struct perf_event *event)
{
	if (is_sb_event(event))
		attach_sb_event(event);
}

static void account_event_cpu(struct perf_event *event, int cpu)
{
	if (event->parent)
		return;

	if (is_cgroup_event(event))
		atomic_inc(&per_cpu(perf_cgroup_events, cpu));
}

/* Freq events need the tick to stay alive (see perf_event_task_tick). */
static void account_freq_event_nohz(void)
{
#ifdef CONFIG_NO_HZ_FULL
	/* Lock so we don't race with concurrent unaccount */
	spin_lock(&nr_freq_lock);
	if (atomic_inc_return(&nr_freq_events) == 1)
		tick_nohz_dep_set(TICK_DEP_BIT_PERF_EVENTS);
	spin_unlock(&nr_freq_lock);
#endif
}

static void account_freq_event(void)
{
	if (tick_nohz_full_enabled())
		account_freq_event_nohz();
	else
		atomic_inc(&nr_freq_events);
}


static void account_event(struct perf_event *event)
{
	bool inc = false;

	if (event->parent)
		return;

	if (event->attach_state & PERF_ATTACH_TASK)
		inc = true;
	if (event->attr.mmap || event->attr.mmap_data)
		atomic_inc(&nr_mmap_events);
	if (event->attr.comm)
		atomic_inc(&nr_comm_events);
	if (event->attr.namespaces)
		atomic_inc(&nr_namespaces_events);
	if (event->attr.task)
		atomic_inc(&nr_task_events);
	if (event->attr.freq)
		account_freq_event();
	if (event->attr.context_switch) {
		atomic_inc(&nr_switch_events);
		inc = true;
	}
	if (has_branch_stack(event))
		inc = true;
	if (is_cgroup_event(event))
		inc = true;
	if (event->attr.ksymbol)
		atomic_inc(&nr_ksymbol_events);
	if (event->attr.bpf_event)
		atomic_inc(&nr_bpf_events);

	if (inc) {
		/*
		 * We need the mutex here because static_branch_enable()
		 * must complete *before* the perf_sched_count increment
		 * becomes visible.
		 */
		if (atomic_inc_not_zero(&perf_sched_count))
			goto enabled;

		mutex_lock(&perf_sched_mutex);
		if (!atomic_read(&perf_sched_count)) {
			static_branch_enable(&perf_sched_events);
			/*
			 * Guarantee that all CPUs observe they key change and
			 * call the perf scheduling hooks before proceeding to
			 * install events that need them.
			 */
			synchronize_rcu();
		}
		/*
		 * Now that we have waited for the sync_sched(), allow further
		 * increments to by-pass the mutex.
		 */
		atomic_inc(&perf_sched_count);
		mutex_unlock(&perf_sched_mutex);
	}
enabled:

	account_event_cpu(event, event->cpu);

	account_pmu_sb_event(event);
}

/*
 * Allocate and initialize an event structure
 */
static struct perf_event *
perf_event_alloc(struct perf_event_attr *attr, int cpu,
		 struct task_struct *task,
		 struct perf_event *group_leader,
		 struct perf_event *parent_event,
		 perf_overflow_handler_t overflow_handler,
		 void *context, int cgroup_fd)
{
	struct pmu *pmu;
	struct perf_event *event;
	struct hw_perf_event *hwc;
	long err = -EINVAL;

	if ((unsigned)cpu >= nr_cpu_ids) {
		if (!task || cpu != -1)
			return ERR_PTR(-EINVAL);
	}

	event = kzalloc(sizeof(*event), GFP_KERNEL);
	if (!event)
		return ERR_PTR(-ENOMEM);

	/*
	 * Single events are their own group leaders, with an
	 * empty sibling list:
	 */
	if (!group_leader)
		group_leader = event;

	mutex_init(&event->child_mutex);
	INIT_LIST_HEAD(&event->child_list);

	INIT_LIST_HEAD(&event->event_entry);
	INIT_LIST_HEAD(&event->sibling_list);
	INIT_LIST_HEAD(&event->active_list);
	init_event_group(event);
	INIT_LIST_HEAD(&event->rb_entry);
	INIT_LIST_HEAD(&event->active_entry);
	INIT_LIST_HEAD(&event->addr_filters.list);
	INIT_HLIST_NODE(&event->hlist_entry);


	init_waitqueue_head(&event->waitq);
	event->pending_disable = -1;
	init_irq_work(&event->pending, perf_pending_event);

	mutex_init(&event->mmap_mutex);
	raw_spin_lock_init(&event->addr_filters.lock);

	atomic_long_set(&event->refcount, 1);
	event->cpu		= cpu;
	event->attr		= *attr;
	event->group_leader	= group_leader;
	event->pmu		= NULL;
	event->oncpu		= -1;

	event->parent		= parent_event;

	event->ns		= get_pid_ns(task_active_pid_ns(current));
	event->id		= atomic64_inc_return(&perf_event_id);

	event->state		= PERF_EVENT_STATE_INACTIVE;

	if (task) {
		event->attach_state = PERF_ATTACH_TASK;
		/*
		 * XXX pmu::event_init needs to know what task to account to
		 * and we cannot use the ctx information because we need the
		 * pmu before we get a ctx.
		 */
		event->hw.target = get_task_struct(task);
	}

	event->clock = &local_clock;
	if (parent_event)
		event->clock = parent_event->clock;

	if (!overflow_handler && parent_event) {
		overflow_handler = parent_event->overflow_handler;
		context = parent_event->overflow_handler_context;
#if defined(CONFIG_BPF_SYSCALL) && defined(CONFIG_EVENT_TRACING)
		if (overflow_handler == bpf_overflow_handler) {
			struct bpf_prog *prog = parent_event->prog;

			bpf_prog_inc(prog);
			event->prog = prog;
			event->orig_overflow_handler =
				parent_event->orig_overflow_handler;
		}
#endif
	}

	if (overflow_handler) {
		event->overflow_handler	= overflow_handler;
		event->overflow_handler_context = context;
	} else if (is_write_backward(event)){
		event->overflow_handler = perf_event_output_backward;
		event->overflow_handler_context = NULL;
	} else {
		event->overflow_handler = perf_event_output_forward;
		event->overflow_handler_context = NULL;
	}

	perf_event__state_init(event);

	pmu = NULL;

	hwc = &event->hw;
	hwc->sample_period = attr->sample_period;
	if (attr->freq && attr->sample_freq)
		hwc->sample_period = 1;
	hwc->last_period = hwc->sample_period;

	local64_set(&hwc->period_left, hwc->sample_period);

	/*
	 * We currently do not support PERF_SAMPLE_READ on inherited events.
	 * See perf_output_read().
	 */
	if (attr->inherit && (attr->sample_type & PERF_SAMPLE_READ))
		goto err_ns;

	if (!has_branch_stack(event))
		event->attr.branch_sample_type = 0;

	if (cgroup_fd != -1) {
		err = perf_cgroup_connect(cgroup_fd, event, attr, group_leader);
		if (err)
			goto err_ns;
	}

	pmu = perf_init_event(event);
	if (IS_ERR(pmu)) {
		err = PTR_ERR(pmu);
		goto err_ns;
	}

	/*
	 * Disallow uncore-cgroup events, they don't make sense as the cgroup will
	 * be different on other CPUs in the uncore mask.
	 */
	if (pmu->task_ctx_nr == perf_invalid_context && cgroup_fd != -1) {
		err = -EINVAL;
		goto err_pmu;
	}

	if (event->attr.aux_output &&
	    !(pmu->capabilities & PERF_PMU_CAP_AUX_OUTPUT)) {
		err = -EOPNOTSUPP;
		goto err_pmu;
	}

	err = exclusive_event_init(event);
	if (err)
		goto err_pmu;

	if (has_addr_filter(event)) {
		event->addr_filter_ranges = kcalloc(pmu->nr_addr_filters,
						    sizeof(struct perf_addr_filter_range),
						    GFP_KERNEL);
		if (!event->addr_filter_ranges) {
			err = -ENOMEM;
			goto err_per_task;
		}

		/*
		 * Clone the parent's vma offsets: they are valid until exec()
		 * even if the mm is not shared with the parent.
		 */
		if (event->parent) {
			struct perf_addr_filters_head *ifh = perf_event_addr_filters(event);

			raw_spin_lock_irq(&ifh->lock);
			memcpy(event->addr_filter_ranges,
			       event->parent->addr_filter_ranges,
			       pmu->nr_addr_filters * sizeof(struct perf_addr_filter_range));
			raw_spin_unlock_irq(&ifh->lock);
		}

		/* force hw sync on the address filters */
		event->addr_filters_gen = 1;
	}

	if (!event->parent) {
		if (event->attr.sample_type & PERF_SAMPLE_CALLCHAIN) {
			err = get_callchain_buffers(attr->sample_max_stack);
			if (err)
				goto err_addr_filters;
		}
	}

	err = security_perf_event_alloc(event);
	if (err)
		goto err_callchain_buffer;

	/* symmetric to unaccount_event() in _free_event() */
	account_event(event);

	return event;

err_callchain_buffer:
	if (!event->parent) {
		if (event->attr.sample_type & PERF_SAMPLE_CALLCHAIN)
			put_callchain_buffers();
	}
err_addr_filters:
	kfree(event->addr_filter_ranges);

err_per_task:
	exclusive_event_destroy(event);

err_pmu:
	if (event->destroy)
		event->destroy(event);
	module_put(pmu->module);
err_ns:
	if (is_cgroup_event(event))
		perf_detach_cgroup(event);
	if (event->ns)
		put_pid_ns(event->ns);
	if (event->hw.target)
		put_task_struct(event->hw.target);
	kfree(event);

	return ERR_PTR(err);
}

static int perf_copy_attr(struct perf_event_attr __user *uattr,
			  struct perf_event_attr *attr)
{
	u32 size;
	int ret;

	/* Zero the full structure, so that a short copy will be nice. */
	memset(attr, 0, sizeof(*attr));

	ret = get_user(size, &uattr->size);
	if (ret)
		return ret;

	/* ABI compatibility quirk: */
	if (!size)
		size = PERF_ATTR_SIZE_VER0;
	if (size < PERF_ATTR_SIZE_VER0 || size > PAGE_SIZE)
		goto err_size;

	ret = copy_struct_from_user(attr, sizeof(*attr), uattr, size);
	if (ret) {
		if (ret == -E2BIG)
			goto err_size;
		return ret;
	}

	attr->size = size;

	if (attr->__reserved_1 || attr->__reserved_2 || attr->__reserved_3)
		return -EINVAL;

	if (attr->sample_type & ~(PERF_SAMPLE_MAX-1))
		return -EINVAL;

	if (attr->read_format & ~(PERF_FORMAT_MAX-1))
		return -EINVAL;

	if (attr->sample_type & PERF_SAMPLE_BRANCH_STACK) {
		u64 mask = attr->branch_sample_type;

		/* only using defined bits */
		if (mask & ~(PERF_SAMPLE_BRANCH_MAX-1))
			return -EINVAL;

		/* at least one branch bit must be set */
		if (!(mask & ~PERF_SAMPLE_BRANCH_PLM_ALL))
			return -EINVAL;

		/* propagate priv level, when not set for branch */
		if (!(mask & PERF_SAMPLE_BRANCH_PLM_ALL)) {

			/* exclude_kernel checked on syscall entry */
			if (!attr->exclude_kernel)
				mask |= PERF_SAMPLE_BRANCH_KERNEL;

			if (!attr->exclude_user)
				mask |= PERF_SAMPLE_BRANCH_USER;

			if (!attr->exclude_hv)
				mask |= PERF_SAMPLE_BRANCH_HV;
			/*
			 * adjust user setting (for HW filter setup)
			 */
			attr->branch_sample_type = mask;
		}
		/* privileged levels capture (kernel, hv): check permissions */
		if (mask & PERF_SAMPLE_BRANCH_PERM_PLM) {
			ret = perf_allow_kernel(attr);
			if (ret)
				return ret;
		}
	}

	if (attr->sample_type & PERF_SAMPLE_REGS_USER) {
		ret = perf_reg_validate(attr->sample_regs_user);
		if (ret)
			return ret;
	}

	if (attr->sample_type & PERF_SAMPLE_STACK_USER) {
		if (!arch_perf_have_user_stack_dump())
			return -ENOSYS;

		/*
		 * We have __u32 type for the size, but so far
		 * we can only use __u16 as maximum due to the
		 * __u16 sample size limit.
		 */
		if (attr->sample_stack_user >= USHRT_MAX)
			return -EINVAL;
		else if (!IS_ALIGNED(attr->sample_stack_user, sizeof(u64)))
			return -EINVAL;
	}

	if (!attr->sample_max_stack)
		attr->sample_max_stack = sysctl_perf_event_max_stack;

	if (attr->sample_type & PERF_SAMPLE_REGS_INTR)
		ret = perf_reg_validate(attr->sample_regs_intr);
out:
	return ret;

err_size:
	put_user(sizeof(*attr), &uattr->size);
	ret = -E2BIG;
	goto out;
}

static int
perf_event_set_output(struct perf_event *event, struct perf_event *output_event)
{
	struct ring_buffer *rb = NULL;
	int ret = -EINVAL;

	if (!output_event)
		goto set;

	/* don't allow circular references */
	if (event == output_event)
		goto out;

	/*
	 * Don't allow cross-cpu buffers
	 */
	if (output_event->cpu != event->cpu)
		goto out;

	/*
	 * If its not a per-cpu rb, it must be the same task.
	 */
	if (output_event->cpu == -1 && output_event->ctx != event->ctx)
		goto out;

	/*
	 * Mixing clocks in the same buffer is trouble you don't need.
	 */
	if (output_event->clock != event->clock)
		goto out;

	/*
	 * Either writing ring buffer from beginning or from end.
	 * Mixing is not allowed.
	 */
	if (is_write_backward(output_event) != is_write_backward(event))
		goto out;

	/*
	 * If both events generate aux data, they must be on the same PMU
	 */
	if (has_aux(event) && has_aux(output_event) &&
	    event->pmu != output_event->pmu)
		goto out;

set:
	mutex_lock(&event->mmap_mutex);
	/* Can't redirect output if we've got an active mmap() */
	if (atomic_read(&event->mmap_count))
		goto unlock;

	if (output_event) {
		/* get the rb we want to redirect to */
		rb = ring_buffer_get(output_event);
		if (!rb)
			goto unlock;
	}

	ring_buffer_attach(event, rb);

	ret = 0;
unlock:
	mutex_unlock(&event->mmap_mutex);

out:
	return ret;
}

static void mutex_lock_double(struct mutex *a, struct mutex *b)
{
	if (b < a)
		swap(a, b);

	mutex_lock(a);
	mutex_lock_nested(b, SINGLE_DEPTH_NESTING);
}

static int perf_event_set_clock(struct perf_event *event, clockid_t clk_id)
{
	bool nmi_safe = false;

	switch (clk_id) {
	case CLOCK_MONOTONIC:
		event->clock = &ktime_get_mono_fast_ns;
		nmi_safe = true;
		break;

	case CLOCK_MONOTONIC_RAW:
		event->clock = &ktime_get_raw_fast_ns;
		nmi_safe = true;
		break;

	case CLOCK_REALTIME:
		event->clock = &ktime_get_real_ns;
		break;

	case CLOCK_BOOTTIME:
		event->clock = &ktime_get_boottime_ns;
		break;

	case CLOCK_TAI:
		event->clock = &ktime_get_clocktai_ns;
		break;

	default:
		return -EINVAL;
	}

	if (!nmi_safe && !(event->pmu->capabilities & PERF_PMU_CAP_NO_NMI))
		return -EINVAL;

	return 0;
}

/*
 * Variation on perf_event_ctx_lock_nested(), except we take two context
 * mutexes.
 */
static struct perf_event_context *
__perf_event_ctx_lock_double(struct perf_event *group_leader,
			     struct perf_event_context *ctx)
{
	struct perf_event_context *gctx;

again:
	rcu_read_lock();
	gctx = READ_ONCE(group_leader->ctx);
	if (!refcount_inc_not_zero(&gctx->refcount)) {
		rcu_read_unlock();
		goto again;
	}
	rcu_read_unlock();

	mutex_lock_double(&gctx->mutex, &ctx->mutex);

	if (group_leader->ctx != gctx) {
		mutex_unlock(&ctx->mutex);
		mutex_unlock(&gctx->mutex);
		put_ctx(gctx);
		goto again;
	}

	return gctx;
}

/**
 * sys_perf_event_open - open a performance event, associate it to a task/cpu
 *
 * @attr_uptr:	event_id type attributes for monitoring/sampling
 * @pid:		target pid
 * @cpu:		target cpu
 * @group_fd:		group leader event fd
 */
SYSCALL_DEFINE5(perf_event_open,
		struct perf_event_attr __user *, attr_uptr,
		pid_t, pid, int, cpu, int, group_fd, unsigned long, flags)
{
	struct perf_event *group_leader = NULL, *output_event = NULL;
	struct perf_event *event, *sibling;
	struct perf_event_attr attr;
	struct perf_event_context *ctx, *uninitialized_var(gctx);
	struct file *event_file = NULL;
	struct fd group = {NULL, 0};
	struct task_struct *task = NULL;
	struct pmu *pmu;
	int event_fd;
	int move_group = 0;
	int err;
	int f_flags = O_RDWR;
	int cgroup_fd = -1;

	/* for future expandability... */
	if (flags & ~PERF_FLAG_ALL)
		return -EINVAL;

	/* Do we allow access to perf_event_open(2) ? */
	err = security_perf_event_open(&attr, PERF_SECURITY_OPEN);
	if (err)
		return err;

	err = perf_copy_attr(attr_uptr, &attr);
	if (err)
		return err;

	if (!attr.exclude_kernel) {
		err = perf_allow_kernel(&attr);
		if (err)
			return err;
	}

	if (attr.namespaces) {
		if (!capable(CAP_SYS_ADMIN))
			return -EACCES;
	}

	if (attr.freq) {
		if (attr.sample_freq > sysctl_perf_event_sample_rate)
			return -EINVAL;
	} else {
		if (attr.sample_period & (1ULL << 63))
			return -EINVAL;
	}

	/* Only privileged users can get physical addresses */
	if ((attr.sample_type & PERF_SAMPLE_PHYS_ADDR)) {
		err = perf_allow_kernel(&attr);
		if (err)
			return err;
	}

	err = security_locked_down(LOCKDOWN_PERF);
	if (err && (attr.sample_type & PERF_SAMPLE_REGS_INTR))
		/* REGS_INTR can leak data, lockdown must prevent this */
		return err;

	err = 0;

	/*
	 * In cgroup mode, the pid argument is used to pass the fd
	 * opened to the cgroup directory in cgroupfs. The cpu argument
	 * designates the cpu on which to monitor threads from that
	 * cgroup.
	 */
	if ((flags & PERF_FLAG_PID_CGROUP) && (pid == -1 || cpu == -1))
		return -EINVAL;

	if (flags & PERF_FLAG_FD_CLOEXEC)
		f_flags |= O_CLOEXEC;

	event_fd = get_unused_fd_flags(f_flags);
	if (event_fd < 0)
		return event_fd;

	if (group_fd != -1) {
		err = perf_fget_light(group_fd, &group);
		if (err)
			goto err_fd;
		group_leader = group.file->private_data;
		if (flags & PERF_FLAG_FD_OUTPUT)
			output_event = group_leader;
		if (flags & PERF_FLAG_FD_NO_GROUP)
			group_leader = NULL;
	}

	if (pid != -1 && !(flags & PERF_FLAG_PID_CGROUP)) {
		task = find_lively_task_by_vpid(pid);
		if (IS_ERR(task)) {
			err = PTR_ERR(task);
			goto err_group_fd;
		}
	}

	if (task && group_leader &&
	    group_leader->attr.inherit != attr.inherit) {
		err = -EINVAL;
		goto err_task;
	}

	if (task) {
		err = mutex_lock_interruptible(&task->signal->cred_guard_mutex);
		if (err)
			goto err_task;

		/*
		 * Reuse ptrace permission checks for now.
		 *
		 * We must hold cred_guard_mutex across this and any potential
		 * perf_install_in_context() call for this new event to
		 * serialize against exec() altering our credentials (and the
		 * perf_event_exit_task() that could imply).
		 */
		err = -EACCES;
		if (!ptrace_may_access(task, PTRACE_MODE_READ_REALCREDS))
			goto err_cred;
	}

	if (flags & PERF_FLAG_PID_CGROUP)
		cgroup_fd = pid;

	event = perf_event_alloc(&attr, cpu, task, group_leader, NULL,
				 NULL, NULL, cgroup_fd);
	if (IS_ERR(event)) {
		err = PTR_ERR(event);
		goto err_cred;
	}

	if (is_sampling_event(event)) {
		if (event->pmu->capabilities & PERF_PMU_CAP_NO_INTERRUPT) {
			err = -EOPNOTSUPP;
			goto err_alloc;
		}
	}

	/*
	 * Special case software events and allow them to be part of
	 * any hardware group.
	 */
	pmu = event->pmu;

	if (attr.use_clockid) {
		err = perf_event_set_clock(event, attr.clockid);
		if (err)
			goto err_alloc;
	}

	if (pmu->task_ctx_nr == perf_sw_context)
		event->event_caps |= PERF_EV_CAP_SOFTWARE;

	if (group_leader) {
		if (is_software_event(event) &&
		    !in_software_context(group_leader)) {
			/*
			 * If the event is a sw event, but the group_leader
			 * is on hw context.
			 *
			 * Allow the addition of software events to hw
			 * groups, this is safe because software events
			 * never fail to schedule.
			 */
			pmu = group_leader->ctx->pmu;
		} else if (!is_software_event(event) &&
			   is_software_event(group_leader) &&
			   (group_leader->group_caps & PERF_EV_CAP_SOFTWARE)) {
			/*
			 * In case the group is a pure software group, and we
			 * try to add a hardware event, move the whole group to
			 * the hardware context.
			 */
			move_group = 1;
		}
	}

	/*
	 * Get the target context (task or percpu):
	 */
	ctx = find_get_context(pmu, task, event);
	if (IS_ERR(ctx)) {
		err = PTR_ERR(ctx);
		goto err_alloc;
	}

	/*
	 * Look up the group leader (we will attach this event to it):
	 */
	if (group_leader) {
		err = -EINVAL;

		/*
		 * Do not allow a recursive hierarchy (this new sibling
		 * becoming part of another group-sibling):
		 */
		if (group_leader->group_leader != group_leader)
			goto err_context;

		/* All events in a group should have the same clock */
		if (group_leader->clock != event->clock)
			goto err_context;

		/*
		 * Make sure we're both events for the same CPU;
		 * grouping events for different CPUs is broken; since
		 * you can never concurrently schedule them anyhow.
		 */
		if (group_leader->cpu != event->cpu)
			goto err_context;

		/*
		 * Make sure we're both on the same task, or both
		 * per-CPU events.
		 */
		if (group_leader->ctx->task != ctx->task)
			goto err_context;

		/*
		 * Do not allow to attach to a group in a different task
		 * or CPU context. If we're moving SW events, we'll fix
		 * this up later, so allow that.
		 */
		if (!move_group && group_leader->ctx != ctx)
			goto err_context;

		/*
		 * Only a group leader can be exclusive or pinned
		 */
		if (attr.exclusive || attr.pinned)
			goto err_context;
	}

	if (output_event) {
		err = perf_event_set_output(event, output_event);
		if (err)
			goto err_context;
	}

	event_file = anon_inode_getfile("[perf_event]", &perf_fops, event,
					f_flags);
	if (IS_ERR(event_file)) {
		err = PTR_ERR(event_file);
		event_file = NULL;
		goto err_context;
	}

	if (move_group) {
		gctx = __perf_event_ctx_lock_double(group_leader, ctx);

		if (gctx->task == TASK_TOMBSTONE) {
			err = -ESRCH;
			goto err_locked;
		}

		/*
		 * Check if we raced against another sys_perf_event_open() call
		 * moving the software group underneath us.
		 */
		if (!(group_leader->group_caps & PERF_EV_CAP_SOFTWARE)) {
			/*
			 * If someone moved the group out from under us, check
			 * if this new event wound up on the same ctx, if so
			 * its the regular !move_group case, otherwise fail.
			 */
			if (gctx != ctx) {
				err = -EINVAL;
				goto err_locked;
			} else {
				perf_event_ctx_unlock(group_leader, gctx);
				move_group = 0;
			}
		}

		/*
		 * Failure to create exclusive events returns -EBUSY.
		 */
		err = -EBUSY;
		if (!exclusive_event_installable(group_leader, ctx))
			goto err_locked;

		for_each_sibling_event(sibling, group_leader) {
			if (!exclusive_event_installable(sibling, ctx))
				goto err_locked;
		}
	} else {
		mutex_lock(&ctx->mutex);
	}

	if (ctx->task == TASK_TOMBSTONE) {
		err = -ESRCH;
		goto err_locked;
	}

	if (!perf_event_validate_size(event)) {
		err = -E2BIG;
		goto err_locked;
	}

	if (!task) {
		/*
		 * Check if the @cpu we're creating an event for is online.
		 *
		 * We use the perf_cpu_context::ctx::mutex to serialize against
		 * the hotplug notifiers. See perf_event_{init,exit}_cpu().
		 */
		struct perf_cpu_context *cpuctx =
			container_of(ctx, struct perf_cpu_context, ctx);

		if (!cpuctx->online) {
			err = -ENODEV;
			goto err_locked;
		}
	}

	if (perf_need_aux_event(event) && !perf_get_aux_event(event, group_leader))
		goto err_locked;

	/*
	 * Must be under the same ctx::mutex as perf_install_in_context(),
	 * because we need to serialize with concurrent event creation.
	 */
	if (!exclusive_event_installable(event, ctx)) {
		err = -EBUSY;
		goto err_locked;
	}

	WARN_ON_ONCE(ctx->parent_ctx);

	/*
	 * This is the point on no return; we cannot fail hereafter. This is
	 * where we start modifying current state.
	 */

	if (move_group) {
		/*
		 * See perf_event_ctx_lock() for comments on the details
		 * of swizzling perf_event::ctx.
		 */
		perf_remove_from_context(group_leader, 0);
		put_ctx(gctx);

		for_each_sibling_event(sibling, group_leader) {
			perf_remove_from_context(sibling, 0);
			put_ctx(gctx);
		}

		/*
		 * Wait for everybody to stop referencing the events through
		 * the old lists, before installing it on new lists.
		 */
		synchronize_rcu();

		/*
		 * Install the group siblings before the group leader.
		 *
		 * Because a group leader will try and install the entire group
		 * (through the sibling list, which is still in-tact), we can
		 * end up with siblings installed in the wrong context.
		 *
		 * By installing siblings first we NO-OP because they're not
		 * reachable through the group lists.
		 */
		for_each_sibling_event(sibling, group_leader) {
			perf_event__state_init(sibling);
			perf_install_in_context(ctx, sibling, sibling->cpu);
			get_ctx(ctx);
		}

		/*
		 * Removing from the context ends up with disabled
		 * event. What we want here is event in the initial
		 * startup state, ready to be add into new context.
		 */
		perf_event__state_init(group_leader);
		perf_install_in_context(ctx, group_leader, group_leader->cpu);
		get_ctx(ctx);
	}

	/*
	 * Precalculate sample_data sizes; do while holding ctx::mutex such
	 * that we're serialized against further additions and before
	 * perf_install_in_context() which is the point the event is active and
	 * can use these values.
	 */
	perf_event__header_size(event);
	perf_event__id_header_size(event);

	event->owner = current;

	perf_install_in_context(ctx, event, event->cpu);
	perf_unpin_context(ctx);

	if (move_group)
		perf_event_ctx_unlock(group_leader, gctx);
	mutex_unlock(&ctx->mutex);

	if (task) {
		mutex_unlock(&task->signal->cred_guard_mutex);
		put_task_struct(task);
	}

	mutex_lock(&current->perf_event_mutex);
	list_add_tail(&event->owner_entry, &current->perf_event_list);
	mutex_unlock(&current->perf_event_mutex);

	/*
	 * Drop the reference on the group_event after placing the
	 * new event on the sibling_list. This ensures destruction
	 * of the group leader will find the pointer to itself in
	 * perf_group_detach().
	 */
	fdput(group);
	fd_install(event_fd, event_file);
	return event_fd;

err_locked:
	if (move_group)
		perf_event_ctx_unlock(group_leader, gctx);
	mutex_unlock(&ctx->mutex);
/* err_file: */
	fput(event_file);
err_context:
	perf_unpin_context(ctx);
	put_ctx(ctx);
err_alloc:
	/*
	 * If event_file is set, the fput() above will have called ->release()
	 * and that will take care of freeing the event.
	 */
	if (!event_file)
		free_event(event);
err_cred:
	if (task)
		mutex_unlock(&task->signal->cred_guard_mutex);
err_task:
	if (task)
		put_task_struct(task);
err_group_fd:
	fdput(group);
err_fd:
	put_unused_fd(event_fd);
	return err;
}

/**
 * perf_event_create_kernel_counter
 *
 * @attr: attributes of the counter to create
 * @cpu: cpu in which the counter is bound
 * @task: task to profile (NULL for percpu)
 */
struct perf_event *
perf_event_create_kernel_counter(struct perf_event_attr *attr, int cpu,
				 struct task_struct *task,
				 perf_overflow_handler_t overflow_handler,
				 void *context)
{
	struct perf_event_context *ctx;
	struct perf_event *event;
	int err;

	/*
	 * Grouping is not supported for kernel events, neither is 'AUX',
	 * make sure the caller's intentions are adjusted.
	 */
	if (attr->aux_output)
		return ERR_PTR(-EINVAL);

	event = perf_event_alloc(attr, cpu, task, NULL, NULL,
				 overflow_handler, context, -1);
	if (IS_ERR(event)) {
		err = PTR_ERR(event);
		goto err;
	}

	/* Mark owner so we could distinguish it from user events. */
	event->owner = TASK_TOMBSTONE;

	/*
	 * Get the target context (task or percpu):
	 */
	ctx = find_get_context(event->pmu, task, event);
	if (IS_ERR(ctx)) {
		err = PTR_ERR(ctx);
		goto err_free;
	}

	WARN_ON_ONCE(ctx->parent_ctx);
	mutex_lock(&ctx->mutex);
	if (ctx->task == TASK_TOMBSTONE) {
		err = -ESRCH;
		goto err_unlock;
	}

	if (!task) {
		/*
		 * Check if the @cpu we're creating an event for is online.
		 *
		 * We use the perf_cpu_context::ctx::mutex to serialize against
		 * the hotplug notifiers. See perf_event_{init,exit}_cpu().
		 */
		struct perf_cpu_context *cpuctx =
			container_of(ctx, struct perf_cpu_context, ctx);
		if (!cpuctx->online) {
			err = -ENODEV;
			goto err_unlock;
		}
	}

	if (!exclusive_event_installable(event, ctx)) {
		err = -EBUSY;
		goto err_unlock;
	}

	perf_install_in_context(ctx, event, event->cpu);
	perf_unpin_context(ctx);
	mutex_unlock(&ctx->mutex);

	return event;

err_unlock:
	mutex_unlock(&ctx->mutex);
	perf_unpin_context(ctx);
	put_ctx(ctx);
err_free:
	free_event(event);
err:
	return ERR_PTR(err);
}
EXPORT_SYMBOL_GPL(perf_event_create_kernel_counter);

void perf_pmu_migrate_context(struct pmu *pmu, int src_cpu, int dst_cpu)
{
	struct perf_event_context *src_ctx;
	struct perf_event_context *dst_ctx;
	struct perf_event *event, *tmp;
	LIST_HEAD(events);

	src_ctx = &per_cpu_ptr(pmu->pmu_cpu_context, src_cpu)->ctx;
	dst_ctx = &per_cpu_ptr(pmu->pmu_cpu_context, dst_cpu)->ctx;

	/*
	 * See perf_event_ctx_lock() for comments on the details
	 * of swizzling perf_event::ctx.
	 */
	mutex_lock_double(&src_ctx->mutex, &dst_ctx->mutex);
	list_for_each_entry_safe(event, tmp, &src_ctx->event_list,
				 event_entry) {
		perf_remove_from_context(event, 0);
		unaccount_event_cpu(event, src_cpu);
		put_ctx(src_ctx);
		list_add(&event->migrate_entry, &events);
	}

	/*
	 * Wait for the events to quiesce before re-instating them.
	 */
	synchronize_rcu();

	/*
	 * Re-instate events in 2 passes.
	 *
	 * Skip over group leaders and only install siblings on this first
	 * pass, siblings will not get enabled without a leader, however a
	 * leader will enable its siblings, even if those are still on the old
	 * context.
	 */
	list_for_each_entry_safe(event, tmp, &events, migrate_entry) {
		if (event->group_leader == event)
			continue;

		list_del(&event->migrate_entry);
		if (event->state >= PERF_EVENT_STATE_OFF)
			event->state = PERF_EVENT_STATE_INACTIVE;
		account_event_cpu(event, dst_cpu);
		perf_install_in_context(dst_ctx, event, dst_cpu);
		get_ctx(dst_ctx);
	}

	/*
	 * Once all the siblings are setup properly, install the group leaders
	 * to make it go.
	 */
	list_for_each_entry_safe(event, tmp, &events, migrate_entry) {
		list_del(&event->migrate_entry);
		if (event->state >= PERF_EVENT_STATE_OFF)
			event->state = PERF_EVENT_STATE_INACTIVE;
		account_event_cpu(event, dst_cpu);
		perf_install_in_context(dst_ctx, event, dst_cpu);
		get_ctx(dst_ctx);
	}
	mutex_unlock(&dst_ctx->mutex);
	mutex_unlock(&src_ctx->mutex);
}
EXPORT_SYMBOL_GPL(perf_pmu_migrate_context);

static void sync_child_event(struct perf_event *child_event,
			       struct task_struct *child)
{
	struct perf_event *parent_event = child_event->parent;
	u64 child_val;

	if (child_event->attr.inherit_stat)
		perf_event_read_event(child_event, child);

	child_val = perf_event_count(child_event);

	/*
	 * Add back the child's count to the parent's count:
	 */
	atomic64_add(child_val, &parent_event->child_count);
	atomic64_add(child_event->total_time_enabled,
		     &parent_event->child_total_time_enabled);
	atomic64_add(child_event->total_time_running,
		     &parent_event->child_total_time_running);
}

static void
perf_event_exit_event(struct perf_event *child_event,
		      struct perf_event_context *child_ctx,
		      struct task_struct *child)
{
	struct perf_event *parent_event = child_event->parent;

	/*
	 * Do not destroy the 'original' grouping; because of the context
	 * switch optimization the original events could've ended up in a
	 * random child task.
	 *
	 * If we were to destroy the original group, all group related
	 * operations would cease to function properly after this random
	 * child dies.
	 *
	 * Do destroy all inherited groups, we don't care about those
	 * and being thorough is better.
	 */
	raw_spin_lock_irq(&child_ctx->lock);
	WARN_ON_ONCE(child_ctx->is_active);

	if (parent_event)
		perf_group_detach(child_event);
	list_del_event(child_event, child_ctx);
	perf_event_set_state(child_event, PERF_EVENT_STATE_EXIT); /* is_event_hup() */
	raw_spin_unlock_irq(&child_ctx->lock);

	/*
	 * Parent events are governed by their filedesc, retain them.
	 */
	if (!parent_event) {
		perf_event_wakeup(child_event);
		return;
	}
	/*
	 * Child events can be cleaned up.
	 */

	sync_child_event(child_event, child);

	/*
	 * Remove this event from the parent's list
	 */
	WARN_ON_ONCE(parent_event->ctx->parent_ctx);
	mutex_lock(&parent_event->child_mutex);
	list_del_init(&child_event->child_list);
	mutex_unlock(&parent_event->child_mutex);

	/*
	 * Kick perf_poll() for is_event_hup().
	 */
	perf_event_wakeup(parent_event);
	free_event(child_event);
	put_event(parent_event);
}

static void perf_event_exit_task_context(struct task_struct *child, int ctxn)
{
	struct perf_event_context *child_ctx, *clone_ctx = NULL;
	struct perf_event *child_event, *next;

	WARN_ON_ONCE(child != current);

	child_ctx = perf_pin_task_context(child, ctxn);
	if (!child_ctx)
		return;

	/*
	 * In order to reduce the amount of tricky in ctx tear-down, we hold
	 * ctx::mutex over the entire thing. This serializes against almost
	 * everything that wants to access the ctx.
	 *
	 * The exception is sys_perf_event_open() /
	 * perf_event_create_kernel_count() which does find_get_context()
	 * without ctx::mutex (it cannot because of the move_group double mutex
	 * lock thing). See the comments in perf_install_in_context().
	 */
	mutex_lock(&child_ctx->mutex);

	/*
	 * In a single ctx::lock section, de-schedule the events and detach the
	 * context from the task such that we cannot ever get it scheduled back
	 * in.
	 */
	raw_spin_lock_irq(&child_ctx->lock);
	task_ctx_sched_out(__get_cpu_context(child_ctx), child_ctx, EVENT_ALL);

	/*
	 * Now that the context is inactive, destroy the task <-> ctx relation
	 * and mark the context dead.
	 */
	RCU_INIT_POINTER(child->perf_event_ctxp[ctxn], NULL);
	put_ctx(child_ctx); /* cannot be last */
	WRITE_ONCE(child_ctx->task, TASK_TOMBSTONE);
	put_task_struct(current); /* cannot be last */

	clone_ctx = unclone_ctx(child_ctx);
	raw_spin_unlock_irq(&child_ctx->lock);

	if (clone_ctx)
		put_ctx(clone_ctx);

	/*
	 * Report the task dead after unscheduling the events so that we
	 * won't get any samples after PERF_RECORD_EXIT. We can however still
	 * get a few PERF_RECORD_READ events.
	 */
	perf_event_task(child, child_ctx, 0);

	list_for_each_entry_safe(child_event, next, &child_ctx->event_list, event_entry)
		perf_event_exit_event(child_event, child_ctx, child);

	mutex_unlock(&child_ctx->mutex);

	put_ctx(child_ctx);
}

/*
 * When a child task exits, feed back event values to parent events.
 *
 * Can be called with cred_guard_mutex held when called from
 * install_exec_creds().
 */
void perf_event_exit_task(struct task_struct *child)
{
	struct perf_event *event, *tmp;
	int ctxn;

	mutex_lock(&child->perf_event_mutex);
	list_for_each_entry_safe(event, tmp, &child->perf_event_list,
				 owner_entry) {
		list_del_init(&event->owner_entry);

		/*
		 * Ensure the list deletion is visible before we clear
		 * the owner, closes a race against perf_release() where
		 * we need to serialize on the owner->perf_event_mutex.
		 */
		smp_store_release(&event->owner, NULL);
	}
	mutex_unlock(&child->perf_event_mutex);

	for_each_task_context_nr(ctxn)
		perf_event_exit_task_context(child, ctxn);

	/*
	 * The perf_event_exit_task_context calls perf_event_task
	 * with child's task_ctx, which generates EXIT events for
	 * child contexts and sets child->perf_event_ctxp[] to NULL.
	 * At this point we need to send EXIT events to cpu contexts.
	 */
	perf_event_task(child, NULL, 0);
}

static void perf_free_event(struct perf_event *event,
			    struct perf_event_context *ctx)
{
	struct perf_event *parent = event->parent;

	if (WARN_ON_ONCE(!parent))
		return;

	mutex_lock(&parent->child_mutex);
	list_del_init(&event->child_list);
	mutex_unlock(&parent->child_mutex);

	put_event(parent);

	raw_spin_lock_irq(&ctx->lock);
	perf_group_detach(event);
	list_del_event(event, ctx);
	raw_spin_unlock_irq(&ctx->lock);
	free_event(event);
}

/*
 * Free a context as created by inheritance by perf_event_init_task() below,
 * used by fork() in case of fail.
 *
 * Even though the task has never lived, the context and events have been
 * exposed through the child_list, so we must take care tearing it all down.
 */
void perf_event_free_task(struct task_struct *task)
{
	struct perf_event_context *ctx;
	struct perf_event *event, *tmp;
	int ctxn;

	for_each_task_context_nr(ctxn) {
		ctx = task->perf_event_ctxp[ctxn];
		if (!ctx)
			continue;

		mutex_lock(&ctx->mutex);
		raw_spin_lock_irq(&ctx->lock);
		/*
		 * Destroy the task <-> ctx relation and mark the context dead.
		 *
		 * This is important because even though the task hasn't been
		 * exposed yet the context has been (through child_list).
		 */
		RCU_INIT_POINTER(task->perf_event_ctxp[ctxn], NULL);
		WRITE_ONCE(ctx->task, TASK_TOMBSTONE);
		put_task_struct(task); /* cannot be last */
		raw_spin_unlock_irq(&ctx->lock);

		list_for_each_entry_safe(event, tmp, &ctx->event_list, event_entry)
			perf_free_event(event, ctx);

		mutex_unlock(&ctx->mutex);

		/*
		 * perf_event_release_kernel() could've stolen some of our
		 * child events and still have them on its free_list. In that
		 * case we must wait for these events to have been freed (in
		 * particular all their references to this task must've been
		 * dropped).
		 *
		 * Without this copy_process() will unconditionally free this
		 * task (irrespective of its reference count) and
		 * _free_event()'s put_task_struct(event->hw.target) will be a
		 * use-after-free.
		 *
		 * Wait for all events to drop their context reference.
		 */
		wait_var_event(&ctx->refcount, refcount_read(&ctx->refcount) == 1);
		put_ctx(ctx); /* must be last */
	}
}

void perf_event_delayed_put(struct task_struct *task)
{
	int ctxn;

	for_each_task_context_nr(ctxn)
		WARN_ON_ONCE(task->perf_event_ctxp[ctxn]);
}

struct file *perf_event_get(unsigned int fd)
{
	struct file *file = fget(fd);
	if (!file)
		return ERR_PTR(-EBADF);

	if (file->f_op != &perf_fops) {
		fput(file);
		return ERR_PTR(-EBADF);
	}

	return file;
}

const struct perf_event *perf_get_event(struct file *file)
{
	if (file->f_op != &perf_fops)
		return ERR_PTR(-EINVAL);

	return file->private_data;
}

const struct perf_event_attr *perf_event_attrs(struct perf_event *event)
{
	if (!event)
		return ERR_PTR(-EINVAL);

	return &event->attr;
}

/*
 * Inherit an event from parent task to child task.
 *
 * Returns:
 *  - valid pointer on success
 *  - NULL for orphaned events
 *  - IS_ERR() on error
 */
static struct perf_event *
inherit_event(struct perf_event *parent_event,
	      struct task_struct *parent,
	      struct perf_event_context *parent_ctx,
	      struct task_struct *child,
	      struct perf_event *group_leader,
	      struct perf_event_context *child_ctx)
{
	enum perf_event_state parent_state = parent_event->state;
	struct perf_event *child_event;
	unsigned long flags;

	/*
	 * Instead of creating recursive hierarchies of events,
	 * we link inherited events back to the original parent,
	 * which has a filp for sure, which we use as the reference
	 * count:
	 */
	if (parent_event->parent)
		parent_event = parent_event->parent;

	child_event = perf_event_alloc(&parent_event->attr,
					   parent_event->cpu,
					   child,
					   group_leader, parent_event,
					   NULL, NULL, -1);
	if (IS_ERR(child_event))
		return child_event;


	if ((child_event->attach_state & PERF_ATTACH_TASK_DATA) &&
	    !child_ctx->task_ctx_data) {
		struct pmu *pmu = child_event->pmu;

		child_ctx->task_ctx_data = kzalloc(pmu->task_ctx_size,
						   GFP_KERNEL);
		if (!child_ctx->task_ctx_data) {
			free_event(child_event);
			return ERR_PTR(-ENOMEM);
		}
	}

	/*
	 * is_orphaned_event() and list_add_tail(&parent_event->child_list)
	 * must be under the same lock in order to serialize against
	 * perf_event_release_kernel(), such that either we must observe
	 * is_orphaned_event() or they will observe us on the child_list.
	 */
	mutex_lock(&parent_event->child_mutex);
	if (is_orphaned_event(parent_event) ||
	    !atomic_long_inc_not_zero(&parent_event->refcount)) {
		mutex_unlock(&parent_event->child_mutex);
		/* task_ctx_data is freed with child_ctx */
		free_event(child_event);
		return NULL;
	}

	get_ctx(child_ctx);

	/*
	 * Make the child state follow the state of the parent event,
	 * not its attr.disabled bit.  We hold the parent's mutex,
	 * so we won't race with perf_event_{en, dis}able_family.
	 */
	if (parent_state >= PERF_EVENT_STATE_INACTIVE)
		child_event->state = PERF_EVENT_STATE_INACTIVE;
	else
		child_event->state = PERF_EVENT_STATE_OFF;

	if (parent_event->attr.freq) {
		u64 sample_period = parent_event->hw.sample_period;
		struct hw_perf_event *hwc = &child_event->hw;

		hwc->sample_period = sample_period;
		hwc->last_period   = sample_period;

		local64_set(&hwc->period_left, sample_period);
	}

	child_event->ctx = child_ctx;
	child_event->overflow_handler = parent_event->overflow_handler;
	child_event->overflow_handler_context
		= parent_event->overflow_handler_context;

	/*
	 * Precalculate sample_data sizes
	 */
	perf_event__header_size(child_event);
	perf_event__id_header_size(child_event);

	/*
	 * Link it up in the child's context:
	 */
	raw_spin_lock_irqsave(&child_ctx->lock, flags);
	add_event_to_ctx(child_event, child_ctx);
	raw_spin_unlock_irqrestore(&child_ctx->lock, flags);

	/*
	 * Link this into the parent event's child list
	 */
	list_add_tail(&child_event->child_list, &parent_event->child_list);
	mutex_unlock(&parent_event->child_mutex);

	return child_event;
}

/*
 * Inherits an event group.
 *
 * This will quietly suppress orphaned events; !inherit_event() is not an error.
 * This matches with perf_event_release_kernel() removing all child events.
 *
 * Returns:
 *  - 0 on success
 *  - <0 on error
 */
static int inherit_group(struct perf_event *parent_event,
	      struct task_struct *parent,
	      struct perf_event_context *parent_ctx,
	      struct task_struct *child,
	      struct perf_event_context *child_ctx)
{
	struct perf_event *leader;
	struct perf_event *sub;
	struct perf_event *child_ctr;

	leader = inherit_event(parent_event, parent, parent_ctx,
				 child, NULL, child_ctx);
	if (IS_ERR(leader))
		return PTR_ERR(leader);
	/*
	 * @leader can be NULL here because of is_orphaned_event(). In this
	 * case inherit_event() will create individual events, similar to what
	 * perf_group_detach() would do anyway.
	 */
	for_each_sibling_event(sub, parent_event) {
		child_ctr = inherit_event(sub, parent, parent_ctx,
					    child, leader, child_ctx);
		if (IS_ERR(child_ctr))
			return PTR_ERR(child_ctr);

<<<<<<< HEAD
		if (sub->aux_event == parent_event &&
=======
		if (sub->aux_event == parent_event && child_ctr &&
>>>>>>> b08baef0
		    !perf_get_aux_event(child_ctr, leader))
			return -EINVAL;
	}
	return 0;
}

/*
 * Creates the child task context and tries to inherit the event-group.
 *
 * Clears @inherited_all on !attr.inherited or error. Note that we'll leave
 * inherited_all set when we 'fail' to inherit an orphaned event; this is
 * consistent with perf_event_release_kernel() removing all child events.
 *
 * Returns:
 *  - 0 on success
 *  - <0 on error
 */
static int
inherit_task_group(struct perf_event *event, struct task_struct *parent,
		   struct perf_event_context *parent_ctx,
		   struct task_struct *child, int ctxn,
		   int *inherited_all)
{
	int ret;
	struct perf_event_context *child_ctx;

	if (!event->attr.inherit) {
		*inherited_all = 0;
		return 0;
	}

	child_ctx = child->perf_event_ctxp[ctxn];
	if (!child_ctx) {
		/*
		 * This is executed from the parent task context, so
		 * inherit events that have been marked for cloning.
		 * First allocate and initialize a context for the
		 * child.
		 */
		child_ctx = alloc_perf_context(parent_ctx->pmu, child);
		if (!child_ctx)
			return -ENOMEM;

		child->perf_event_ctxp[ctxn] = child_ctx;
	}

	ret = inherit_group(event, parent, parent_ctx,
			    child, child_ctx);

	if (ret)
		*inherited_all = 0;

	return ret;
}

/*
 * Initialize the perf_event context in task_struct
 */
static int perf_event_init_context(struct task_struct *child, int ctxn)
{
	struct perf_event_context *child_ctx, *parent_ctx;
	struct perf_event_context *cloned_ctx;
	struct perf_event *event;
	struct task_struct *parent = current;
	int inherited_all = 1;
	unsigned long flags;
	int ret = 0;

	if (likely(!parent->perf_event_ctxp[ctxn]))
		return 0;

	/*
	 * If the parent's context is a clone, pin it so it won't get
	 * swapped under us.
	 */
	parent_ctx = perf_pin_task_context(parent, ctxn);
	if (!parent_ctx)
		return 0;

	/*
	 * No need to check if parent_ctx != NULL here; since we saw
	 * it non-NULL earlier, the only reason for it to become NULL
	 * is if we exit, and since we're currently in the middle of
	 * a fork we can't be exiting at the same time.
	 */

	/*
	 * Lock the parent list. No need to lock the child - not PID
	 * hashed yet and not running, so nobody can access it.
	 */
	mutex_lock(&parent_ctx->mutex);

	/*
	 * We dont have to disable NMIs - we are only looking at
	 * the list, not manipulating it:
	 */
	perf_event_groups_for_each(event, &parent_ctx->pinned_groups) {
		ret = inherit_task_group(event, parent, parent_ctx,
					 child, ctxn, &inherited_all);
		if (ret)
			goto out_unlock;
	}

	/*
	 * We can't hold ctx->lock when iterating the ->flexible_group list due
	 * to allocations, but we need to prevent rotation because
	 * rotate_ctx() will change the list from interrupt context.
	 */
	raw_spin_lock_irqsave(&parent_ctx->lock, flags);
	parent_ctx->rotate_disable = 1;
	raw_spin_unlock_irqrestore(&parent_ctx->lock, flags);

	perf_event_groups_for_each(event, &parent_ctx->flexible_groups) {
		ret = inherit_task_group(event, parent, parent_ctx,
					 child, ctxn, &inherited_all);
		if (ret)
			goto out_unlock;
	}

	raw_spin_lock_irqsave(&parent_ctx->lock, flags);
	parent_ctx->rotate_disable = 0;

	child_ctx = child->perf_event_ctxp[ctxn];

	if (child_ctx && inherited_all) {
		/*
		 * Mark the child context as a clone of the parent
		 * context, or of whatever the parent is a clone of.
		 *
		 * Note that if the parent is a clone, the holding of
		 * parent_ctx->lock avoids it from being uncloned.
		 */
		cloned_ctx = parent_ctx->parent_ctx;
		if (cloned_ctx) {
			child_ctx->parent_ctx = cloned_ctx;
			child_ctx->parent_gen = parent_ctx->parent_gen;
		} else {
			child_ctx->parent_ctx = parent_ctx;
			child_ctx->parent_gen = parent_ctx->generation;
		}
		get_ctx(child_ctx->parent_ctx);
	}

	raw_spin_unlock_irqrestore(&parent_ctx->lock, flags);
out_unlock:
	mutex_unlock(&parent_ctx->mutex);

	perf_unpin_context(parent_ctx);
	put_ctx(parent_ctx);

	return ret;
}

/*
 * Initialize the perf_event context in task_struct
 */
int perf_event_init_task(struct task_struct *child)
{
	int ctxn, ret;

	memset(child->perf_event_ctxp, 0, sizeof(child->perf_event_ctxp));
	mutex_init(&child->perf_event_mutex);
	INIT_LIST_HEAD(&child->perf_event_list);

	for_each_task_context_nr(ctxn) {
		ret = perf_event_init_context(child, ctxn);
		if (ret) {
			perf_event_free_task(child);
			return ret;
		}
	}

	return 0;
}

static void __init perf_event_init_all_cpus(void)
{
	struct swevent_htable *swhash;
	int cpu;

	zalloc_cpumask_var(&perf_online_mask, GFP_KERNEL);

	for_each_possible_cpu(cpu) {
		swhash = &per_cpu(swevent_htable, cpu);
		mutex_init(&swhash->hlist_mutex);
		INIT_LIST_HEAD(&per_cpu(active_ctx_list, cpu));

		INIT_LIST_HEAD(&per_cpu(pmu_sb_events.list, cpu));
		raw_spin_lock_init(&per_cpu(pmu_sb_events.lock, cpu));

#ifdef CONFIG_CGROUP_PERF
		INIT_LIST_HEAD(&per_cpu(cgrp_cpuctx_list, cpu));
#endif
		INIT_LIST_HEAD(&per_cpu(sched_cb_list, cpu));
	}
}

static void perf_swevent_init_cpu(unsigned int cpu)
{
	struct swevent_htable *swhash = &per_cpu(swevent_htable, cpu);

	mutex_lock(&swhash->hlist_mutex);
	if (swhash->hlist_refcount > 0 && !swevent_hlist_deref(swhash)) {
		struct swevent_hlist *hlist;

		hlist = kzalloc_node(sizeof(*hlist), GFP_KERNEL, cpu_to_node(cpu));
		WARN_ON(!hlist);
		rcu_assign_pointer(swhash->swevent_hlist, hlist);
	}
	mutex_unlock(&swhash->hlist_mutex);
}

#if defined CONFIG_HOTPLUG_CPU || defined CONFIG_KEXEC_CORE
static void __perf_event_exit_context(void *__info)
{
	struct perf_event_context *ctx = __info;
	struct perf_cpu_context *cpuctx = __get_cpu_context(ctx);
	struct perf_event *event;

	raw_spin_lock(&ctx->lock);
	ctx_sched_out(ctx, cpuctx, EVENT_TIME);
	list_for_each_entry(event, &ctx->event_list, event_entry)
		__perf_remove_from_context(event, cpuctx, ctx, (void *)DETACH_GROUP);
	raw_spin_unlock(&ctx->lock);
}

static void perf_event_exit_cpu_context(int cpu)
{
	struct perf_cpu_context *cpuctx;
	struct perf_event_context *ctx;
	struct pmu *pmu;

	mutex_lock(&pmus_lock);
	list_for_each_entry(pmu, &pmus, entry) {
		cpuctx = per_cpu_ptr(pmu->pmu_cpu_context, cpu);
		ctx = &cpuctx->ctx;

		mutex_lock(&ctx->mutex);
		smp_call_function_single(cpu, __perf_event_exit_context, ctx, 1);
		cpuctx->online = 0;
		mutex_unlock(&ctx->mutex);
	}
	cpumask_clear_cpu(cpu, perf_online_mask);
	mutex_unlock(&pmus_lock);
}
#else

static void perf_event_exit_cpu_context(int cpu) { }

#endif

int perf_event_init_cpu(unsigned int cpu)
{
	struct perf_cpu_context *cpuctx;
	struct perf_event_context *ctx;
	struct pmu *pmu;

	perf_swevent_init_cpu(cpu);

	mutex_lock(&pmus_lock);
	cpumask_set_cpu(cpu, perf_online_mask);
	list_for_each_entry(pmu, &pmus, entry) {
		cpuctx = per_cpu_ptr(pmu->pmu_cpu_context, cpu);
		ctx = &cpuctx->ctx;

		mutex_lock(&ctx->mutex);
		cpuctx->online = 1;
		mutex_unlock(&ctx->mutex);
	}
	mutex_unlock(&pmus_lock);

	return 0;
}

int perf_event_exit_cpu(unsigned int cpu)
{
	perf_event_exit_cpu_context(cpu);
	return 0;
}

static int
perf_reboot(struct notifier_block *notifier, unsigned long val, void *v)
{
	int cpu;

	for_each_online_cpu(cpu)
		perf_event_exit_cpu(cpu);

	return NOTIFY_OK;
}

/*
 * Run the perf reboot notifier at the very last possible moment so that
 * the generic watchdog code runs as long as possible.
 */
static struct notifier_block perf_reboot_notifier = {
	.notifier_call = perf_reboot,
	.priority = INT_MIN,
};

void __init perf_event_init(void)
{
	int ret;

	idr_init(&pmu_idr);

	perf_event_init_all_cpus();
	init_srcu_struct(&pmus_srcu);
	perf_pmu_register(&perf_swevent, "software", PERF_TYPE_SOFTWARE);
	perf_pmu_register(&perf_cpu_clock, NULL, -1);
	perf_pmu_register(&perf_task_clock, NULL, -1);
	perf_tp_register();
	perf_event_init_cpu(smp_processor_id());
	register_reboot_notifier(&perf_reboot_notifier);

	ret = init_hw_breakpoint();
	WARN(ret, "hw_breakpoint initialization failed with: %d", ret);

	/*
	 * Build time assertion that we keep the data_head at the intended
	 * location.  IOW, validation we got the __reserved[] size right.
	 */
	BUILD_BUG_ON((offsetof(struct perf_event_mmap_page, data_head))
		     != 1024);
}

ssize_t perf_event_sysfs_show(struct device *dev, struct device_attribute *attr,
			      char *page)
{
	struct perf_pmu_events_attr *pmu_attr =
		container_of(attr, struct perf_pmu_events_attr, attr);

	if (pmu_attr->event_str)
		return sprintf(page, "%s\n", pmu_attr->event_str);

	return 0;
}
EXPORT_SYMBOL_GPL(perf_event_sysfs_show);

static int __init perf_event_sysfs_init(void)
{
	struct pmu *pmu;
	int ret;

	mutex_lock(&pmus_lock);

	ret = bus_register(&pmu_bus);
	if (ret)
		goto unlock;

	list_for_each_entry(pmu, &pmus, entry) {
		if (!pmu->name || pmu->type < 0)
			continue;

		ret = pmu_dev_alloc(pmu);
		WARN(ret, "Failed to register pmu: %s, reason %d\n", pmu->name, ret);
	}
	pmu_bus_running = 1;
	ret = 0;

unlock:
	mutex_unlock(&pmus_lock);

	return ret;
}
device_initcall(perf_event_sysfs_init);

#ifdef CONFIG_CGROUP_PERF
static struct cgroup_subsys_state *
perf_cgroup_css_alloc(struct cgroup_subsys_state *parent_css)
{
	struct perf_cgroup *jc;

	jc = kzalloc(sizeof(*jc), GFP_KERNEL);
	if (!jc)
		return ERR_PTR(-ENOMEM);

	jc->info = alloc_percpu(struct perf_cgroup_info);
	if (!jc->info) {
		kfree(jc);
		return ERR_PTR(-ENOMEM);
	}

	return &jc->css;
}

static void perf_cgroup_css_free(struct cgroup_subsys_state *css)
{
	struct perf_cgroup *jc = container_of(css, struct perf_cgroup, css);

	free_percpu(jc->info);
	kfree(jc);
}

static int __perf_cgroup_move(void *info)
{
	struct task_struct *task = info;
	rcu_read_lock();
	perf_cgroup_switch(task, PERF_CGROUP_SWOUT | PERF_CGROUP_SWIN);
	rcu_read_unlock();
	return 0;
}

static void perf_cgroup_attach(struct cgroup_taskset *tset)
{
	struct task_struct *task;
	struct cgroup_subsys_state *css;

	cgroup_taskset_for_each(task, css, tset)
		task_function_call(task, __perf_cgroup_move, task);
}

struct cgroup_subsys perf_event_cgrp_subsys = {
	.css_alloc	= perf_cgroup_css_alloc,
	.css_free	= perf_cgroup_css_free,
	.attach		= perf_cgroup_attach,
	/*
	 * Implicitly enable on dfl hierarchy so that perf events can
	 * always be filtered by cgroup2 path as long as perf_event
	 * controller is not mounted on a legacy hierarchy.
	 */
	.implicit_on_dfl = true,
	.threaded	= true,
};
#endif /* CONFIG_CGROUP_PERF */<|MERGE_RESOLUTION|>--- conflicted
+++ resolved
@@ -5918,17 +5918,7 @@
 
 	user_locked = atomic_long_read(&user->locked_vm) + user_extra;
 
-<<<<<<< HEAD
-	if (user_locked <= user_lock_limit) {
-		/* charge all to locked_vm */
-	} else if (atomic_long_read(&user->locked_vm) >= user_lock_limit) {
-		/* charge all to pinned_vm */
-		extra = user_extra;
-		user_extra = 0;
-	} else {
-=======
 	if (user_locked > user_lock_limit) {
->>>>>>> b08baef0
 		/*
 		 * charge locked_vm until it hits user_lock_limit;
 		 * charge the rest from pinned_vm
@@ -12196,11 +12186,7 @@
 		if (IS_ERR(child_ctr))
 			return PTR_ERR(child_ctr);
 
-<<<<<<< HEAD
-		if (sub->aux_event == parent_event &&
-=======
 		if (sub->aux_event == parent_event && child_ctr &&
->>>>>>> b08baef0
 		    !perf_get_aux_event(child_ctr, leader))
 			return -EINVAL;
 	}
