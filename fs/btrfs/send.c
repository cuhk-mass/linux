--- conflicted
+++ resolved
@@ -5224,11 +5224,6 @@
 		clone_len = min_t(u64, ext_len, len);
 
 		if (btrfs_file_extent_disk_bytenr(leaf, ei) == disk_byte &&
-<<<<<<< HEAD
-		    clone_data_offset == data_offset)
-			ret = send_clone(sctx, offset, clone_len, clone_root);
-		else
-=======
 		    clone_data_offset == data_offset) {
 			const u64 src_end = clone_root->offset + clone_len;
 			const u64 sectorsize = SZ_64K;
@@ -5271,7 +5266,6 @@
 						 clone_root);
 			}
 		} else {
->>>>>>> 4b972a01
 			ret = send_extent_data(sctx, offset, clone_len);
 		}
 
