// SPDX-License-Identifier: GPL-2.0-only
/*
 * Copyright (c) 2010-2011,2013-2015 The Linux Foundation. All rights reserved.
 *
 * lpass-platform.c -- ALSA SoC platform driver for QTi LPASS
 */

#include <linux/dma-mapping.h>
#include <linux/export.h>
#include <linux/kernel.h>
#include <linux/module.h>
#include <linux/platform_device.h>
#include <sound/pcm_params.h>
#include <linux/regmap.h>
#include <sound/soc.h>
#include "lpass-lpaif-reg.h"
#include "lpass.h"

#define DRV_NAME "lpass-platform"

#define LPASS_PLATFORM_BUFFER_SIZE	(24 *  2 * 1024)
#define LPASS_PLATFORM_PERIODS		2
#define LPASS_RXTX_CDC_DMA_LPM_BUFF_SIZE (8 * 1024)
#define LPASS_VA_CDC_DMA_LPM_BUFF_SIZE (12 * 1024)
#define LPASS_CDC_DMA_REGISTER_FIELDS_MAX 15

static const struct snd_pcm_hardware lpass_platform_pcm_hardware = {
	.info			=	SNDRV_PCM_INFO_MMAP |
					SNDRV_PCM_INFO_MMAP_VALID |
					SNDRV_PCM_INFO_INTERLEAVED |
					SNDRV_PCM_INFO_PAUSE |
					SNDRV_PCM_INFO_RESUME,
	.formats		=	SNDRV_PCM_FMTBIT_S16 |
					SNDRV_PCM_FMTBIT_S24 |
					SNDRV_PCM_FMTBIT_S32,
	.rates			=	SNDRV_PCM_RATE_8000_192000,
	.rate_min		=	8000,
	.rate_max		=	192000,
	.channels_min		=	1,
	.channels_max		=	8,
	.buffer_bytes_max	=	LPASS_PLATFORM_BUFFER_SIZE,
	.period_bytes_max	=	LPASS_PLATFORM_BUFFER_SIZE /
						LPASS_PLATFORM_PERIODS,
	.period_bytes_min	=	LPASS_PLATFORM_BUFFER_SIZE /
						LPASS_PLATFORM_PERIODS,
	.periods_min		=	LPASS_PLATFORM_PERIODS,
	.periods_max		=	LPASS_PLATFORM_PERIODS,
	.fifo_size		=	0,
};

static const struct snd_pcm_hardware lpass_platform_rxtx_hardware = {
	.info			=	SNDRV_PCM_INFO_MMAP |
					SNDRV_PCM_INFO_MMAP_VALID |
					SNDRV_PCM_INFO_INTERLEAVED |
					SNDRV_PCM_INFO_PAUSE |
					SNDRV_PCM_INFO_RESUME,
	.formats		=	SNDRV_PCM_FMTBIT_S16 |
					SNDRV_PCM_FMTBIT_S24 |
					SNDRV_PCM_FMTBIT_S32,
	.rates			=	SNDRV_PCM_RATE_8000_192000,
	.rate_min		=	8000,
	.rate_max		=	192000,
	.channels_min		=	1,
	.channels_max		=	8,
	.buffer_bytes_max	=	LPASS_RXTX_CDC_DMA_LPM_BUFF_SIZE,
	.period_bytes_max	=	LPASS_RXTX_CDC_DMA_LPM_BUFF_SIZE /
						LPASS_PLATFORM_PERIODS,
	.period_bytes_min	=	LPASS_RXTX_CDC_DMA_LPM_BUFF_SIZE /
						LPASS_PLATFORM_PERIODS,
	.periods_min		=	LPASS_PLATFORM_PERIODS,
	.periods_max		=	LPASS_PLATFORM_PERIODS,
	.fifo_size		=	0,
};

static const struct snd_pcm_hardware lpass_platform_va_hardware = {
	.info			=	SNDRV_PCM_INFO_MMAP |
					SNDRV_PCM_INFO_MMAP_VALID |
					SNDRV_PCM_INFO_INTERLEAVED |
					SNDRV_PCM_INFO_PAUSE |
					SNDRV_PCM_INFO_RESUME,
	.formats		=	SNDRV_PCM_FMTBIT_S16 |
					SNDRV_PCM_FMTBIT_S24 |
					SNDRV_PCM_FMTBIT_S32,
	.rates			=	SNDRV_PCM_RATE_8000_192000,
	.rate_min		=	8000,
	.rate_max		=	192000,
	.channels_min		=	1,
	.channels_max		=	8,
	.buffer_bytes_max	=	LPASS_VA_CDC_DMA_LPM_BUFF_SIZE,
	.period_bytes_max	=	LPASS_VA_CDC_DMA_LPM_BUFF_SIZE /
						LPASS_PLATFORM_PERIODS,
	.period_bytes_min	=	LPASS_VA_CDC_DMA_LPM_BUFF_SIZE /
						LPASS_PLATFORM_PERIODS,
	.periods_min		=	LPASS_PLATFORM_PERIODS,
	.periods_max		=	LPASS_PLATFORM_PERIODS,
	.fifo_size		=	0,
};

static int lpass_platform_alloc_rxtx_dmactl_fields(struct device *dev,
					 struct regmap *map)
{
	struct lpass_data *drvdata = dev_get_drvdata(dev);
	struct lpass_variant *v = drvdata->variant;
	struct lpaif_dmactl *rd_dmactl, *wr_dmactl;
	int rval;

	rd_dmactl = devm_kzalloc(dev, sizeof(*rd_dmactl), GFP_KERNEL);
	if (!rd_dmactl)
		return -ENOMEM;

	wr_dmactl = devm_kzalloc(dev, sizeof(*wr_dmactl), GFP_KERNEL);
	if (!wr_dmactl)
		return -ENOMEM;

	drvdata->rxtx_rd_dmactl = rd_dmactl;
	drvdata->rxtx_wr_dmactl = wr_dmactl;

	rval = devm_regmap_field_bulk_alloc(dev, map, &rd_dmactl->intf,
					    &v->rxtx_rdma_intf, LPASS_CDC_DMA_REGISTER_FIELDS_MAX);
	if (rval)
		return rval;

	return devm_regmap_field_bulk_alloc(dev, map, &wr_dmactl->intf,
					    &v->rxtx_wrdma_intf, LPASS_CDC_DMA_REGISTER_FIELDS_MAX);
}

static int lpass_platform_alloc_va_dmactl_fields(struct device *dev,
					 struct regmap *map)
{
	struct lpass_data *drvdata = dev_get_drvdata(dev);
	struct lpass_variant *v = drvdata->variant;
	struct lpaif_dmactl *wr_dmactl;

	wr_dmactl = devm_kzalloc(dev, sizeof(*wr_dmactl), GFP_KERNEL);
	if (!wr_dmactl)
		return -ENOMEM;

	drvdata->va_wr_dmactl = wr_dmactl;
	return devm_regmap_field_bulk_alloc(dev, map, &wr_dmactl->intf,
					    &v->va_wrdma_intf, LPASS_CDC_DMA_REGISTER_FIELDS_MAX);
}


static int lpass_platform_alloc_dmactl_fields(struct device *dev,
					 struct regmap *map)
{
	struct lpass_data *drvdata = dev_get_drvdata(dev);
	struct lpass_variant *v = drvdata->variant;
	struct lpaif_dmactl *rd_dmactl, *wr_dmactl;
	int rval;

	drvdata->rd_dmactl = devm_kzalloc(dev, sizeof(struct lpaif_dmactl),
					  GFP_KERNEL);
	if (drvdata->rd_dmactl == NULL)
		return -ENOMEM;

	drvdata->wr_dmactl = devm_kzalloc(dev, sizeof(struct lpaif_dmactl),
					  GFP_KERNEL);
	if (drvdata->wr_dmactl == NULL)
		return -ENOMEM;

	rd_dmactl = drvdata->rd_dmactl;
	wr_dmactl = drvdata->wr_dmactl;

	rval = devm_regmap_field_bulk_alloc(dev, map, &rd_dmactl->intf,
					    &v->rdma_intf, 6);
	if (rval)
		return rval;

	return devm_regmap_field_bulk_alloc(dev, map, &wr_dmactl->intf,
					    &v->wrdma_intf, 6);
}

static int lpass_platform_alloc_hdmidmactl_fields(struct device *dev,
					 struct regmap *map)
{
	struct lpass_data *drvdata = dev_get_drvdata(dev);
	struct lpass_variant *v = drvdata->variant;
	struct lpaif_dmactl *rd_dmactl;

	rd_dmactl = devm_kzalloc(dev, sizeof(struct lpaif_dmactl), GFP_KERNEL);
	if (rd_dmactl == NULL)
		return -ENOMEM;

	drvdata->hdmi_rd_dmactl = rd_dmactl;

	return devm_regmap_field_bulk_alloc(dev, map, &rd_dmactl->bursten,
					    &v->hdmi_rdma_bursten, 8);
}

static int lpass_platform_pcmops_open(struct snd_soc_component *component,
				      struct snd_pcm_substream *substream)
{
	struct snd_pcm_runtime *runtime = substream->runtime;
	struct snd_soc_pcm_runtime *soc_runtime = asoc_substream_to_rtd(substream);
	struct snd_soc_dai *cpu_dai = asoc_rtd_to_cpu(soc_runtime, 0);
	struct lpass_data *drvdata = snd_soc_component_get_drvdata(component);
	struct lpass_variant *v = drvdata->variant;
	int ret, dma_ch, dir = substream->stream;
	struct lpass_pcm_data *data;
	struct regmap *map;
	unsigned int dai_id = cpu_dai->driver->id;

	component->id = dai_id;
	data = kzalloc(sizeof(*data), GFP_KERNEL);
	if (!data)
		return -ENOMEM;

	data->i2s_port = cpu_dai->driver->id;
	runtime->private_data = data;

	if (v->alloc_dma_channel)
		dma_ch = v->alloc_dma_channel(drvdata, dir, dai_id);
	else
		dma_ch = 0;

	if (dma_ch < 0) {
		kfree(data);
		return dma_ch;
	}

	switch (dai_id) {
	case MI2S_PRIMARY ... MI2S_QUINARY:
		map = drvdata->lpaif_map;
		drvdata->substream[dma_ch] = substream;
		break;
	case LPASS_DP_RX:
		map = drvdata->hdmiif_map;
		drvdata->hdmi_substream[dma_ch] = substream;
		break;
	case LPASS_CDC_DMA_RX0 ... LPASS_CDC_DMA_RX9:
	case LPASS_CDC_DMA_TX0 ... LPASS_CDC_DMA_TX8:
		map = drvdata->rxtx_lpaif_map;
		drvdata->rxtx_substream[dma_ch] = substream;
		break;
	case LPASS_CDC_DMA_VA_TX0 ... LPASS_CDC_DMA_VA_TX8:
		map = drvdata->va_lpaif_map;
		drvdata->va_substream[dma_ch] = substream;
		break;
	default:
		break;
	}

	data->dma_ch = dma_ch;
	switch (dai_id) {
	case MI2S_PRIMARY ... MI2S_QUINARY:
	case LPASS_DP_RX:
		ret = regmap_write(map, LPAIF_DMACTL_REG(v, dma_ch, dir, data->i2s_port), 0);
		if (ret) {
			kfree(data);
			dev_err(soc_runtime->dev, "error writing to rdmactl reg: %d\n", ret);
			return ret;
		}
		snd_soc_set_runtime_hwparams(substream, &lpass_platform_pcm_hardware);
		runtime->dma_bytes = lpass_platform_pcm_hardware.buffer_bytes_max;
		break;
	case LPASS_CDC_DMA_RX0 ... LPASS_CDC_DMA_RX9:
	case LPASS_CDC_DMA_TX0 ... LPASS_CDC_DMA_TX8:
		snd_soc_set_runtime_hwparams(substream, &lpass_platform_rxtx_hardware);
		runtime->dma_bytes = lpass_platform_rxtx_hardware.buffer_bytes_max;
		snd_pcm_set_runtime_buffer(substream, &substream->dma_buffer);
		break;
	case LPASS_CDC_DMA_VA_TX0 ... LPASS_CDC_DMA_VA_TX8:
		snd_soc_set_runtime_hwparams(substream, &lpass_platform_va_hardware);
		runtime->dma_bytes = lpass_platform_va_hardware.buffer_bytes_max;
		snd_pcm_set_runtime_buffer(substream, &substream->dma_buffer);
		break;
	default:
		break;
	}
	ret = snd_pcm_hw_constraint_integer(runtime,
			SNDRV_PCM_HW_PARAM_PERIODS);
	if (ret < 0) {
		kfree(data);
		dev_err(soc_runtime->dev, "setting constraints failed: %d\n",
			ret);
		return -EINVAL;
	}

	return 0;
}

static int lpass_platform_pcmops_close(struct snd_soc_component *component,
				       struct snd_pcm_substream *substream)
{
	struct snd_pcm_runtime *runtime = substream->runtime;
	struct snd_soc_pcm_runtime *soc_runtime = asoc_substream_to_rtd(substream);
	struct snd_soc_dai *cpu_dai = asoc_rtd_to_cpu(soc_runtime, 0);
	struct lpass_data *drvdata = snd_soc_component_get_drvdata(component);
	struct lpass_variant *v = drvdata->variant;
	struct lpass_pcm_data *data;
	unsigned int dai_id = cpu_dai->driver->id;

	data = runtime->private_data;

	switch (dai_id) {
	case MI2S_PRIMARY ... MI2S_QUINARY:
		drvdata->substream[data->dma_ch] = NULL;
		break;
	case LPASS_DP_RX:
		drvdata->hdmi_substream[data->dma_ch] = NULL;
		break;
	case LPASS_CDC_DMA_RX0 ... LPASS_CDC_DMA_RX9:
	case LPASS_CDC_DMA_TX0 ... LPASS_CDC_DMA_TX8:
		drvdata->rxtx_substream[data->dma_ch] = NULL;
		break;
	case LPASS_CDC_DMA_VA_TX0 ... LPASS_CDC_DMA_VA_TX8:
		drvdata->va_substream[data->dma_ch] = NULL;
		break;
	default:
		break;
	}

	if (v->free_dma_channel)
		v->free_dma_channel(drvdata, data->dma_ch, dai_id);

	kfree(data);
	return 0;
}

static struct lpaif_dmactl *__lpass_get_dmactl_handle(const struct snd_pcm_substream *substream,
				     struct snd_soc_component *component)
{
	struct snd_soc_pcm_runtime *soc_runtime = asoc_substream_to_rtd(substream);
	struct snd_soc_dai *cpu_dai = asoc_rtd_to_cpu(soc_runtime, 0);
	struct lpass_data *drvdata = snd_soc_component_get_drvdata(component);
	struct lpaif_dmactl *dmactl = NULL;

	switch (cpu_dai->driver->id) {
	case MI2S_PRIMARY ... MI2S_QUINARY:
		if (substream->stream == SNDRV_PCM_STREAM_PLAYBACK)
			dmactl = drvdata->rd_dmactl;
		else
			dmactl = drvdata->wr_dmactl;
		break;
	case LPASS_DP_RX:
		dmactl = drvdata->hdmi_rd_dmactl;
		break;
	case LPASS_CDC_DMA_RX0 ... LPASS_CDC_DMA_RX9:
		dmactl = drvdata->rxtx_rd_dmactl;
		break;
	case LPASS_CDC_DMA_TX0 ... LPASS_CDC_DMA_TX8:
		dmactl = drvdata->rxtx_wr_dmactl;
		break;
	case LPASS_CDC_DMA_VA_TX0 ... LPASS_CDC_DMA_VA_TX8:
		dmactl = drvdata->va_wr_dmactl;
		break;
	}

	return dmactl;
}

static int __lpass_get_id(const struct snd_pcm_substream *substream,
				     struct snd_soc_component *component)
{
	struct snd_soc_pcm_runtime *soc_runtime = asoc_substream_to_rtd(substream);
	struct snd_soc_dai *cpu_dai = asoc_rtd_to_cpu(soc_runtime, 0);
	struct lpass_data *drvdata = snd_soc_component_get_drvdata(component);
	struct snd_pcm_runtime *rt = substream->runtime;
	struct lpass_pcm_data *pcm_data = rt->private_data;
	struct lpass_variant *v = drvdata->variant;
	int id;

	switch (cpu_dai->driver->id) {
	case MI2S_PRIMARY ... MI2S_QUINARY:
		if (substream->stream == SNDRV_PCM_STREAM_PLAYBACK)
			id = pcm_data->dma_ch;
		else
			id = pcm_data->dma_ch - v->wrdma_channel_start;
		break;
	case LPASS_DP_RX:
		id = pcm_data->dma_ch;
		break;
	case LPASS_CDC_DMA_RX0 ... LPASS_CDC_DMA_RX9:
		id = pcm_data->dma_ch;
		break;
	case LPASS_CDC_DMA_TX0 ... LPASS_CDC_DMA_TX8:
		id = pcm_data->dma_ch - v->rxtx_wrdma_channel_start;
		break;
	case LPASS_CDC_DMA_VA_TX0 ... LPASS_CDC_DMA_VA_TX8:
		id = pcm_data->dma_ch - v->va_wrdma_channel_start;
		break;
	}

	return id;
}

static struct regmap *__lpass_get_regmap_handle(const struct snd_pcm_substream *substream,
				     struct snd_soc_component *component)
{
	struct snd_soc_pcm_runtime *soc_runtime = asoc_substream_to_rtd(substream);
	struct snd_soc_dai *cpu_dai = asoc_rtd_to_cpu(soc_runtime, 0);
	struct lpass_data *drvdata = snd_soc_component_get_drvdata(component);
	struct regmap *map = NULL;

	switch (cpu_dai->driver->id) {
	case MI2S_PRIMARY ... MI2S_QUINARY:
		map = drvdata->lpaif_map;
		break;
	case LPASS_DP_RX:
		map = drvdata->hdmiif_map;
		break;
	case LPASS_CDC_DMA_RX0 ... LPASS_CDC_DMA_RX9:
	case LPASS_CDC_DMA_TX0 ... LPASS_CDC_DMA_TX8:
		map = drvdata->rxtx_lpaif_map;
		break;
	case LPASS_CDC_DMA_VA_TX0 ... LPASS_CDC_DMA_VA_TX8:
		map = drvdata->va_lpaif_map;
		break;
	}

	return map;
}

static int lpass_platform_pcmops_hw_params(struct snd_soc_component *component,
					   struct snd_pcm_substream *substream,
					   struct snd_pcm_hw_params *params)
{
	struct snd_soc_pcm_runtime *soc_runtime = asoc_substream_to_rtd(substream);
	struct snd_soc_dai *cpu_dai = asoc_rtd_to_cpu(soc_runtime, 0);
	struct lpass_data *drvdata = snd_soc_component_get_drvdata(component);
	struct snd_pcm_runtime *rt = substream->runtime;
	struct lpass_pcm_data *pcm_data = rt->private_data;
	struct lpass_variant *v = drvdata->variant;
	snd_pcm_format_t format = params_format(params);
	unsigned int channels = params_channels(params);
	unsigned int regval;
	struct lpaif_dmactl *dmactl;
	int id;
	int bitwidth;
	int ret, dma_port = pcm_data->i2s_port + v->dmactl_audif_start;
	unsigned int dai_id = cpu_dai->driver->id;

	dmactl = __lpass_get_dmactl_handle(substream, component);
	id = __lpass_get_id(substream, component);

	bitwidth = snd_pcm_format_width(format);
	if (bitwidth < 0) {
		dev_err(soc_runtime->dev, "invalid bit width given: %d\n",
				bitwidth);
		return bitwidth;
	}

	ret = regmap_fields_write(dmactl->bursten, id, LPAIF_DMACTL_BURSTEN_INCR4);
	if (ret) {
		dev_err(soc_runtime->dev, "error updating bursten field: %d\n", ret);
		return ret;
	}

	ret = regmap_fields_write(dmactl->fifowm, id, LPAIF_DMACTL_FIFOWM_8);
	if (ret) {
		dev_err(soc_runtime->dev, "error updating fifowm field: %d\n", ret);
		return ret;
	}

	switch (dai_id) {
	case LPASS_DP_RX:
		ret = regmap_fields_write(dmactl->burst8, id,
							LPAIF_DMACTL_BURSTEN_INCR4);
		if (ret) {
			dev_err(soc_runtime->dev, "error updating burst8en field: %d\n", ret);
			return ret;
		}
		ret = regmap_fields_write(dmactl->burst16, id,
							LPAIF_DMACTL_BURSTEN_INCR4);
		if (ret) {
			dev_err(soc_runtime->dev, "error updating burst16en field: %d\n", ret);
			return ret;
		}
		ret = regmap_fields_write(dmactl->dynburst, id,
							LPAIF_DMACTL_BURSTEN_INCR4);
		if (ret) {
			dev_err(soc_runtime->dev, "error updating dynbursten field: %d\n", ret);
			return ret;
		}
		break;
	case MI2S_PRIMARY:
	case MI2S_SECONDARY:
	case MI2S_TERTIARY:
	case MI2S_QUATERNARY:
	case MI2S_QUINARY:
		ret = regmap_fields_write(dmactl->intf, id,
						LPAIF_DMACTL_AUDINTF(dma_port));
		if (ret) {
			dev_err(soc_runtime->dev, "error updating audio interface field: %d\n",
					ret);
			return ret;
		}

		break;
	case LPASS_CDC_DMA_RX0 ... LPASS_CDC_DMA_RX9:
	case LPASS_CDC_DMA_TX0 ... LPASS_CDC_DMA_TX8:
	case LPASS_CDC_DMA_VA_TX0 ... LPASS_CDC_DMA_VA_TX0:
		break;
	default:
		dev_err(soc_runtime->dev, "%s: invalid  interface: %d\n", __func__, dai_id);
		break;
	}
	switch (bitwidth) {
	case 16:
		switch (channels) {
		case 1:
		case 2:
			regval = LPAIF_DMACTL_WPSCNT_ONE;
			break;
		case 4:
			regval = LPAIF_DMACTL_WPSCNT_TWO;
			break;
		case 6:
			regval = LPAIF_DMACTL_WPSCNT_THREE;
			break;
		case 8:
			regval = LPAIF_DMACTL_WPSCNT_FOUR;
			break;
		default:
			dev_err(soc_runtime->dev, "invalid PCM config given: bw=%d, ch=%u\n",
				bitwidth, channels);
			return -EINVAL;
		}
		break;
	case 24:
	case 32:
		switch (channels) {
		case 1:
			regval = LPAIF_DMACTL_WPSCNT_ONE;
			break;
		case 2:
			regval = (dai_id == LPASS_DP_RX ?
			LPAIF_DMACTL_WPSCNT_ONE :
			LPAIF_DMACTL_WPSCNT_TWO);
			break;
		case 4:
			regval = (dai_id == LPASS_DP_RX ?
			LPAIF_DMACTL_WPSCNT_TWO :
			LPAIF_DMACTL_WPSCNT_FOUR);
			break;
		case 6:
			regval = (dai_id == LPASS_DP_RX ?
			LPAIF_DMACTL_WPSCNT_THREE :
			LPAIF_DMACTL_WPSCNT_SIX);
			break;
		case 8:
			regval = (dai_id == LPASS_DP_RX ?
			LPAIF_DMACTL_WPSCNT_FOUR :
			LPAIF_DMACTL_WPSCNT_EIGHT);
			break;
		default:
			dev_err(soc_runtime->dev, "invalid PCM config given: bw=%d, ch=%u\n",
				bitwidth, channels);
			return -EINVAL;
		}
		break;
	default:
		dev_err(soc_runtime->dev, "invalid PCM config given: bw=%d, ch=%u\n",
			bitwidth, channels);
		return -EINVAL;
	}

	ret = regmap_fields_write(dmactl->wpscnt, id, regval);
	if (ret) {
		dev_err(soc_runtime->dev, "error writing to dmactl reg: %d\n",
			ret);
		return ret;
	}

	return 0;
}

static int lpass_platform_pcmops_hw_free(struct snd_soc_component *component,
					 struct snd_pcm_substream *substream)
{
	struct snd_soc_pcm_runtime *soc_runtime = asoc_substream_to_rtd(substream);
	struct snd_soc_dai *cpu_dai = asoc_rtd_to_cpu(soc_runtime, 0);
	struct lpass_data *drvdata = snd_soc_component_get_drvdata(component);
	struct snd_pcm_runtime *rt = substream->runtime;
	struct lpass_pcm_data *pcm_data = rt->private_data;
	struct lpass_variant *v = drvdata->variant;
	unsigned int reg;
	int ret;
	struct regmap *map;
	unsigned int dai_id = cpu_dai->driver->id;

	if (is_cdc_dma_port(dai_id))
		return 0;
	map = __lpass_get_regmap_handle(substream, component);

	reg = LPAIF_DMACTL_REG(v, pcm_data->dma_ch, substream->stream, dai_id);
	ret = regmap_write(map, reg, 0);
	if (ret)
		dev_err(soc_runtime->dev, "error writing to rdmactl reg: %d\n",
			ret);

	return ret;
}

static int lpass_platform_pcmops_prepare(struct snd_soc_component *component,
					 struct snd_pcm_substream *substream)
{
	struct snd_pcm_runtime *runtime = substream->runtime;
	struct snd_soc_pcm_runtime *soc_runtime = asoc_substream_to_rtd(substream);
	struct snd_soc_dai *cpu_dai = asoc_rtd_to_cpu(soc_runtime, 0);
	struct lpass_data *drvdata = snd_soc_component_get_drvdata(component);
	struct snd_pcm_runtime *rt = substream->runtime;
	struct lpass_pcm_data *pcm_data = rt->private_data;
	struct lpass_variant *v = drvdata->variant;
	struct lpaif_dmactl *dmactl;
	struct regmap *map;
	int ret, id, ch, dir = substream->stream;
	unsigned int dai_id = cpu_dai->driver->id;

	ch = pcm_data->dma_ch;

	dmactl = __lpass_get_dmactl_handle(substream, component);
	id = __lpass_get_id(substream, component);
	map = __lpass_get_regmap_handle(substream, component);

	ret = regmap_write(map, LPAIF_DMABASE_REG(v, ch, dir, dai_id),
				runtime->dma_addr);
	if (ret) {
		dev_err(soc_runtime->dev, "error writing to rdmabase reg: %d\n",
			ret);
		return ret;
	}

	ret = regmap_write(map, LPAIF_DMABUFF_REG(v, ch, dir, dai_id),
			(snd_pcm_lib_buffer_bytes(substream) >> 2) - 1);
	if (ret) {
		dev_err(soc_runtime->dev, "error writing to rdmabuff reg: %d\n",
			ret);
		return ret;
	}

	ret = regmap_write(map, LPAIF_DMAPER_REG(v, ch, dir, dai_id),
			(snd_pcm_lib_period_bytes(substream) >> 2) - 1);
	if (ret) {
		dev_err(soc_runtime->dev, "error writing to rdmaper reg: %d\n",
			ret);
		return ret;
	}

	if (is_cdc_dma_port(dai_id)) {
		ret = regmap_fields_write(dmactl->fifowm, id, LPAIF_DMACTL_FIFOWM_8);
		if (ret) {
			dev_err(soc_runtime->dev, "error writing fifowm field to dmactl reg: %d, id: %d\n",
				ret, id);
			return ret;
		}
	}
	ret = regmap_fields_write(dmactl->enable, id, LPAIF_DMACTL_ENABLE_ON);
	if (ret) {
		dev_err(soc_runtime->dev, "error writing to rdmactl reg: %d\n",
			ret);
		return ret;
	}

	return 0;
}

static int lpass_platform_pcmops_trigger(struct snd_soc_component *component,
					 struct snd_pcm_substream *substream,
					 int cmd)
{
	struct snd_soc_pcm_runtime *soc_runtime = asoc_substream_to_rtd(substream);
	struct snd_soc_dai *cpu_dai = asoc_rtd_to_cpu(soc_runtime, 0);
	struct lpass_data *drvdata = snd_soc_component_get_drvdata(component);
	struct snd_pcm_runtime *rt = substream->runtime;
	struct lpass_pcm_data *pcm_data = rt->private_data;
	struct lpass_variant *v = drvdata->variant;
	struct lpaif_dmactl *dmactl;
	struct regmap *map;
	int ret, ch, id;
	unsigned int reg_irqclr = 0, val_irqclr = 0;
	unsigned int  reg_irqen = 0, val_irqen = 0, val_mask = 0;
	unsigned int dai_id = cpu_dai->driver->id;

	ch = pcm_data->dma_ch;
	dmactl = __lpass_get_dmactl_handle(substream, component);
	id = __lpass_get_id(substream, component);
	map = __lpass_get_regmap_handle(substream, component);

	switch (cmd) {
	case SNDRV_PCM_TRIGGER_START:
	case SNDRV_PCM_TRIGGER_RESUME:
	case SNDRV_PCM_TRIGGER_PAUSE_RELEASE:
		ret = regmap_fields_write(dmactl->enable, id,
						 LPAIF_DMACTL_ENABLE_ON);
		if (ret) {
			dev_err(soc_runtime->dev,
				"error writing to rdmactl reg: %d\n", ret);
			return ret;
		}
		switch (dai_id) {
		case LPASS_DP_RX:
			ret = regmap_fields_write(dmactl->dyncclk, id,
					 LPAIF_DMACTL_DYNCLK_ON);
			if (ret) {
				dev_err(soc_runtime->dev,
					"error writing to rdmactl reg: %d\n", ret);
				return ret;
			}
			reg_irqclr = LPASS_HDMITX_APP_IRQCLEAR_REG(v);
			val_irqclr = (LPAIF_IRQ_ALL(ch) |
					LPAIF_IRQ_HDMI_REQ_ON_PRELOAD(ch) |
					LPAIF_IRQ_HDMI_METADONE |
					LPAIF_IRQ_HDMI_SDEEP_AUD_DIS(ch));

			reg_irqen = LPASS_HDMITX_APP_IRQEN_REG(v);
			val_mask = (LPAIF_IRQ_ALL(ch) |
					LPAIF_IRQ_HDMI_REQ_ON_PRELOAD(ch) |
					LPAIF_IRQ_HDMI_METADONE |
					LPAIF_IRQ_HDMI_SDEEP_AUD_DIS(ch));
			val_irqen = (LPAIF_IRQ_ALL(ch) |
					LPAIF_IRQ_HDMI_REQ_ON_PRELOAD(ch) |
					LPAIF_IRQ_HDMI_METADONE |
					LPAIF_IRQ_HDMI_SDEEP_AUD_DIS(ch));
			break;
		case MI2S_PRIMARY:
		case MI2S_SECONDARY:
		case MI2S_TERTIARY:
		case MI2S_QUATERNARY:
		case MI2S_QUINARY:
			reg_irqclr = LPAIF_IRQCLEAR_REG(v, LPAIF_IRQ_PORT_HOST);
			val_irqclr = LPAIF_IRQ_ALL(ch);


			reg_irqen = LPAIF_IRQEN_REG(v, LPAIF_IRQ_PORT_HOST);
			val_mask = LPAIF_IRQ_ALL(ch);
			val_irqen = LPAIF_IRQ_ALL(ch);
			break;
		case LPASS_CDC_DMA_RX0 ... LPASS_CDC_DMA_RX9:
		case LPASS_CDC_DMA_TX0 ... LPASS_CDC_DMA_TX8:
			ret = regmap_fields_write(dmactl->dyncclk, id, LPAIF_DMACTL_DYNCLK_ON);
			if (ret) {
				dev_err(soc_runtime->dev,
					"error writing to rdmactl reg field: %d\n", ret);
				return ret;
			}
			reg_irqclr = LPAIF_RXTX_IRQCLEAR_REG(v, LPAIF_IRQ_PORT_HOST);
			val_irqclr = LPAIF_IRQ_ALL(ch);

			reg_irqen = LPAIF_RXTX_IRQEN_REG(v, LPAIF_IRQ_PORT_HOST);
			val_mask = LPAIF_IRQ_ALL(ch);
			val_irqen = LPAIF_IRQ_ALL(ch);
			break;
		case LPASS_CDC_DMA_VA_TX0 ... LPASS_CDC_DMA_VA_TX8:
			ret = regmap_fields_write(dmactl->dyncclk, id, LPAIF_DMACTL_DYNCLK_ON);
			if (ret) {
				dev_err(soc_runtime->dev,
					"error writing to rdmactl reg field: %d\n", ret);
				return ret;
			}
			reg_irqclr = LPAIF_VA_IRQCLEAR_REG(v, LPAIF_IRQ_PORT_HOST);
			val_irqclr = LPAIF_IRQ_ALL(ch);

			reg_irqen = LPAIF_VA_IRQEN_REG(v, LPAIF_IRQ_PORT_HOST);
			val_mask = LPAIF_IRQ_ALL(ch);
			val_irqen = LPAIF_IRQ_ALL(ch);
			break;
		default:
			dev_err(soc_runtime->dev, "%s: invalid %d interface\n", __func__, dai_id);
			return -EINVAL;
		}

		ret = regmap_write_bits(map, reg_irqclr, val_irqclr, val_irqclr);
		if (ret) {
			dev_err(soc_runtime->dev, "error writing to irqclear reg: %d\n", ret);
			return ret;
		}
		ret = regmap_update_bits(map, reg_irqen, val_mask, val_irqen);
		if (ret) {
			dev_err(soc_runtime->dev, "error writing to irqen reg: %d\n", ret);
			return ret;
		}
		break;
	case SNDRV_PCM_TRIGGER_STOP:
	case SNDRV_PCM_TRIGGER_SUSPEND:
	case SNDRV_PCM_TRIGGER_PAUSE_PUSH:
		ret = regmap_fields_write(dmactl->enable, id,
					 LPAIF_DMACTL_ENABLE_OFF);
		if (ret) {
			dev_err(soc_runtime->dev,
				"error writing to rdmactl reg: %d\n", ret);
			return ret;
		}
		switch (dai_id) {
		case LPASS_DP_RX:
			ret = regmap_fields_write(dmactl->dyncclk, id,
					 LPAIF_DMACTL_DYNCLK_OFF);
			if (ret) {
				dev_err(soc_runtime->dev,
					"error writing to rdmactl reg: %d\n", ret);
				return ret;
			}
			reg_irqen = LPASS_HDMITX_APP_IRQEN_REG(v);
			val_mask = (LPAIF_IRQ_ALL(ch) |
					LPAIF_IRQ_HDMI_REQ_ON_PRELOAD(ch) |
					LPAIF_IRQ_HDMI_METADONE |
					LPAIF_IRQ_HDMI_SDEEP_AUD_DIS(ch));
			val_irqen = 0;
			break;
		case MI2S_PRIMARY:
		case MI2S_SECONDARY:
		case MI2S_TERTIARY:
		case MI2S_QUATERNARY:
		case MI2S_QUINARY:
			reg_irqen = LPAIF_IRQEN_REG(v, LPAIF_IRQ_PORT_HOST);
			val_mask = LPAIF_IRQ_ALL(ch);
			val_irqen = 0;
			break;
		case LPASS_CDC_DMA_RX0 ... LPASS_CDC_DMA_RX9:
		case LPASS_CDC_DMA_TX0 ... LPASS_CDC_DMA_TX8:
			ret = regmap_fields_write(dmactl->dyncclk, id, LPAIF_DMACTL_DYNCLK_OFF);
			if (ret) {
				dev_err(soc_runtime->dev,
					"error writing to rdmactl reg field: %d\n", ret);
				return ret;
			}

			reg_irqclr = LPAIF_RXTX_IRQCLEAR_REG(v, LPAIF_IRQ_PORT_HOST);
			val_irqclr = LPAIF_IRQ_ALL(ch);

			reg_irqen = LPAIF_RXTX_IRQEN_REG(v, LPAIF_IRQ_PORT_HOST);
			val_mask = LPAIF_IRQ_ALL(ch);
			val_irqen = LPAIF_IRQ_ALL(ch);
			break;
		case LPASS_CDC_DMA_VA_TX0 ... LPASS_CDC_DMA_VA_TX8:
			ret = regmap_fields_write(dmactl->dyncclk, id, LPAIF_DMACTL_DYNCLK_OFF);
			if (ret) {
				dev_err(soc_runtime->dev,
					"error writing to rdmactl reg field: %d\n", ret);
				return ret;
			}

			reg_irqclr = LPAIF_VA_IRQCLEAR_REG(v, LPAIF_IRQ_PORT_HOST);
			val_irqclr = LPAIF_IRQ_ALL(ch);

			reg_irqen = LPAIF_VA_IRQEN_REG(v, LPAIF_IRQ_PORT_HOST);
			val_mask = LPAIF_IRQ_ALL(ch);
			val_irqen = LPAIF_IRQ_ALL(ch);
			break;
		default:
			dev_err(soc_runtime->dev, "%s: invalid %d interface\n", __func__, dai_id);
			return -EINVAL;
		}

		ret = regmap_update_bits(map, reg_irqen, val_mask, val_irqen);
		if (ret) {
			dev_err(soc_runtime->dev,
				"error writing to irqen reg: %d\n", ret);
			return ret;
		}
		break;
	}

	return 0;
}

static snd_pcm_uframes_t lpass_platform_pcmops_pointer(
		struct snd_soc_component *component,
		struct snd_pcm_substream *substream)
{
	struct snd_soc_pcm_runtime *soc_runtime = asoc_substream_to_rtd(substream);
	struct snd_soc_dai *cpu_dai = asoc_rtd_to_cpu(soc_runtime, 0);
	struct lpass_data *drvdata = snd_soc_component_get_drvdata(component);
	struct snd_pcm_runtime *rt = substream->runtime;
	struct lpass_pcm_data *pcm_data = rt->private_data;
	struct lpass_variant *v = drvdata->variant;
	unsigned int base_addr, curr_addr;
	int ret, ch, dir = substream->stream;
	struct regmap *map;
	unsigned int dai_id = cpu_dai->driver->id;

	map = __lpass_get_regmap_handle(substream, component);
	ch = pcm_data->dma_ch;

	ret = regmap_read(map,
			LPAIF_DMABASE_REG(v, ch, dir, dai_id), &base_addr);
	if (ret) {
		dev_err(soc_runtime->dev,
			"error reading from rdmabase reg: %d\n", ret);
		return ret;
	}

	ret = regmap_read(map,
			LPAIF_DMACURR_REG(v, ch, dir, dai_id), &curr_addr);
	if (ret) {
		dev_err(soc_runtime->dev,
			"error reading from rdmacurr reg: %d\n", ret);
		return ret;
	}

	return bytes_to_frames(substream->runtime, curr_addr - base_addr);
}

static int lpass_platform_cdc_dma_mmap(struct snd_pcm_substream *substream,
				       struct vm_area_struct *vma)
{
	struct snd_pcm_runtime *runtime = substream->runtime;
	unsigned long size, offset;

<<<<<<< HEAD
	vma->vm_page_prot = pgprot_noncached(vma->vm_page_prot);
=======
	vma->vm_page_prot = pgprot_writecombine(vma->vm_page_prot);
>>>>>>> 88084a3d
	size = vma->vm_end - vma->vm_start;
	offset = vma->vm_pgoff << PAGE_SHIFT;
	return io_remap_pfn_range(vma, vma->vm_start,
			(runtime->dma_addr + offset) >> PAGE_SHIFT,
			size, vma->vm_page_prot);

}

static int lpass_platform_pcmops_mmap(struct snd_soc_component *component,
				      struct snd_pcm_substream *substream,
				      struct vm_area_struct *vma)
{
	struct snd_soc_pcm_runtime *soc_runtime = asoc_substream_to_rtd(substream);
	struct snd_soc_dai *cpu_dai = asoc_rtd_to_cpu(soc_runtime, 0);
	unsigned int dai_id = cpu_dai->driver->id;

	if (is_cdc_dma_port(dai_id))
		return lpass_platform_cdc_dma_mmap(substream, vma);

	return snd_pcm_lib_default_mmap(substream, vma);
}

static irqreturn_t lpass_dma_interrupt_handler(
			struct snd_pcm_substream *substream,
			struct lpass_data *drvdata,
			int chan, u32 interrupts)
{
	struct snd_soc_pcm_runtime *soc_runtime = asoc_substream_to_rtd(substream);
	struct snd_soc_dai *cpu_dai = asoc_rtd_to_cpu(soc_runtime, 0);
	struct lpass_variant *v = drvdata->variant;
	irqreturn_t ret = IRQ_NONE;
	int rv;
	unsigned int reg, val, mask;
	struct regmap *map;
	unsigned int dai_id = cpu_dai->driver->id;

	mask = LPAIF_IRQ_ALL(chan);
	switch (dai_id) {
	case LPASS_DP_RX:
		map = drvdata->hdmiif_map;
		reg = LPASS_HDMITX_APP_IRQCLEAR_REG(v);
		val = (LPAIF_IRQ_HDMI_REQ_ON_PRELOAD(chan) |
		LPAIF_IRQ_HDMI_METADONE |
		LPAIF_IRQ_HDMI_SDEEP_AUD_DIS(chan));
	break;
	case MI2S_PRIMARY:
	case MI2S_SECONDARY:
	case MI2S_TERTIARY:
	case MI2S_QUATERNARY:
	case MI2S_QUINARY:
		map = drvdata->lpaif_map;
		reg = LPAIF_IRQCLEAR_REG(v, LPAIF_IRQ_PORT_HOST);
		val = 0;
	break;
	case LPASS_CDC_DMA_RX0 ... LPASS_CDC_DMA_RX9:
	case LPASS_CDC_DMA_TX0 ... LPASS_CDC_DMA_TX8:
		map = drvdata->rxtx_lpaif_map;
		reg = LPAIF_RXTX_IRQCLEAR_REG(v, LPAIF_IRQ_PORT_HOST);
		val = 0;
	break;
	case LPASS_CDC_DMA_VA_TX0 ... LPASS_CDC_DMA_VA_TX8:
		map = drvdata->va_lpaif_map;
		reg = LPAIF_VA_IRQCLEAR_REG(v, LPAIF_IRQ_PORT_HOST);
		val = 0;
	break;
	default:
	dev_err(soc_runtime->dev, "%s: invalid  %d interface\n", __func__, dai_id);
	return -EINVAL;
	}
	if (interrupts & LPAIF_IRQ_PER(chan)) {
		rv = regmap_write_bits(map, reg, mask, (LPAIF_IRQ_PER(chan) | val));
		if (rv) {
			dev_err(soc_runtime->dev,
				"error writing to irqclear reg: %d\n", rv);
			return IRQ_NONE;
		}
		snd_pcm_period_elapsed(substream);
		ret = IRQ_HANDLED;
	}

	if (interrupts & LPAIF_IRQ_XRUN(chan)) {
		rv = regmap_write_bits(map, reg, mask, (LPAIF_IRQ_XRUN(chan) | val));
		if (rv) {
			dev_err(soc_runtime->dev,
				"error writing to irqclear reg: %d\n", rv);
			return IRQ_NONE;
		}
		dev_warn_ratelimited(soc_runtime->dev, "xrun warning\n");

		snd_pcm_stop_xrun(substream);
		ret = IRQ_HANDLED;
	}

	if (interrupts & LPAIF_IRQ_ERR(chan)) {
		rv = regmap_write_bits(map, reg, mask, (LPAIF_IRQ_ERR(chan) | val));
		if (rv) {
			dev_err(soc_runtime->dev,
				"error writing to irqclear reg: %d\n", rv);
			return IRQ_NONE;
		}
		dev_err(soc_runtime->dev, "bus access error\n");
		snd_pcm_stop(substream, SNDRV_PCM_STATE_DISCONNECTED);
		ret = IRQ_HANDLED;
	}

	if (interrupts & val) {
		rv = regmap_write(map, reg, val);
		if (rv) {
			dev_err(soc_runtime->dev,
			"error writing to irqclear reg: %d\n", rv);
			return IRQ_NONE;
		}
		ret = IRQ_HANDLED;
	}

	return ret;
}

static irqreturn_t lpass_platform_lpaif_irq(int irq, void *data)
{
	struct lpass_data *drvdata = data;
	struct lpass_variant *v = drvdata->variant;
	unsigned int irqs;
	int rv, chan;

	rv = regmap_read(drvdata->lpaif_map,
			LPAIF_IRQSTAT_REG(v, LPAIF_IRQ_PORT_HOST), &irqs);
	if (rv) {
		pr_err("error reading from irqstat reg: %d\n", rv);
		return IRQ_NONE;
	}

	/* Handle per channel interrupts */
	for (chan = 0; chan < LPASS_MAX_DMA_CHANNELS; chan++) {
		if (irqs & LPAIF_IRQ_ALL(chan) && drvdata->substream[chan]) {
			rv = lpass_dma_interrupt_handler(
						drvdata->substream[chan],
						drvdata, chan, irqs);
			if (rv != IRQ_HANDLED)
				return rv;
		}
	}

	return IRQ_HANDLED;
}

static irqreturn_t lpass_platform_hdmiif_irq(int irq, void *data)
{
	struct lpass_data *drvdata = data;
	struct lpass_variant *v = drvdata->variant;
	unsigned int irqs;
	int rv, chan;

	rv = regmap_read(drvdata->hdmiif_map,
			LPASS_HDMITX_APP_IRQSTAT_REG(v), &irqs);
	if (rv) {
		pr_err("error reading from irqstat reg: %d\n", rv);
		return IRQ_NONE;
	}

	/* Handle per channel interrupts */
	for (chan = 0; chan < LPASS_MAX_HDMI_DMA_CHANNELS; chan++) {
		if (irqs & (LPAIF_IRQ_ALL(chan) | LPAIF_IRQ_HDMI_REQ_ON_PRELOAD(chan) |
				LPAIF_IRQ_HDMI_METADONE |
				LPAIF_IRQ_HDMI_SDEEP_AUD_DIS(chan))
			&& drvdata->hdmi_substream[chan]) {
			rv = lpass_dma_interrupt_handler(
						drvdata->hdmi_substream[chan],
						drvdata, chan, irqs);
			if (rv != IRQ_HANDLED)
				return rv;
		}
	}
	return IRQ_HANDLED;
}

static irqreturn_t lpass_platform_rxtxif_irq(int irq, void *data)
{
	struct lpass_data *drvdata = data;
	struct lpass_variant *v = drvdata->variant;
	unsigned int irqs;
	irqreturn_t rv;
	int chan;

	rv = regmap_read(drvdata->rxtx_lpaif_map,
			LPAIF_RXTX_IRQSTAT_REG(v, LPAIF_IRQ_PORT_HOST), &irqs);

	/* Handle per channel interrupts */
	for (chan = 0; chan < LPASS_MAX_CDC_DMA_CHANNELS; chan++) {
		if (irqs & LPAIF_IRQ_ALL(chan) && drvdata->rxtx_substream[chan]) {
			rv = lpass_dma_interrupt_handler(
						drvdata->rxtx_substream[chan],
						drvdata, chan, irqs);
			if (rv != IRQ_HANDLED)
				return rv;
		}
	}

	return IRQ_HANDLED;
}

static irqreturn_t lpass_platform_vaif_irq(int irq, void *data)
{
	struct lpass_data *drvdata = data;
	struct lpass_variant *v = drvdata->variant;
	unsigned int irqs;
	irqreturn_t rv;
	int chan;

	rv = regmap_read(drvdata->va_lpaif_map,
			LPAIF_VA_IRQSTAT_REG(v, LPAIF_IRQ_PORT_HOST), &irqs);

	/* Handle per channel interrupts */
	for (chan = 0; chan < LPASS_MAX_VA_CDC_DMA_CHANNELS; chan++) {
		if (irqs & LPAIF_IRQ_ALL(chan) && drvdata->va_substream[chan]) {
			rv = lpass_dma_interrupt_handler(
						drvdata->va_substream[chan],
						drvdata, chan, irqs);
			if (rv != IRQ_HANDLED)
				return rv;
		}
	}
	return IRQ_HANDLED;
}

static int lpass_platform_prealloc_cdc_dma_buffer(struct snd_soc_component *component,
						  struct snd_pcm *pcm, int dai_id)
{
	struct lpass_data *drvdata = snd_soc_component_get_drvdata(component);
	struct snd_pcm_substream *substream;
	struct snd_dma_buffer *buf;

	if (pcm->streams[SNDRV_PCM_STREAM_PLAYBACK].substream)
		substream = pcm->streams[SNDRV_PCM_STREAM_PLAYBACK].substream;
	else
		substream = pcm->streams[SNDRV_PCM_STREAM_CAPTURE].substream;

	buf = &substream->dma_buffer;
	buf->dev.dev = pcm->card->dev;
	buf->private_data = NULL;

	/* Assign Codec DMA buffer pointers */
	buf->dev.type = SNDRV_DMA_TYPE_CONTINUOUS;

	switch (dai_id) {
	case LPASS_CDC_DMA_RX0 ... LPASS_CDC_DMA_RX9:
		buf->bytes = lpass_platform_rxtx_hardware.buffer_bytes_max;
		buf->addr = drvdata->rxtx_cdc_dma_lpm_buf;
		break;
	case LPASS_CDC_DMA_TX0 ... LPASS_CDC_DMA_TX8:
		buf->bytes = lpass_platform_rxtx_hardware.buffer_bytes_max;
		buf->addr = drvdata->rxtx_cdc_dma_lpm_buf + LPASS_RXTX_CDC_DMA_LPM_BUFF_SIZE;
		break;
	case LPASS_CDC_DMA_VA_TX0 ... LPASS_CDC_DMA_VA_TX8:
		buf->bytes = lpass_platform_va_hardware.buffer_bytes_max;
		buf->addr = drvdata->va_cdc_dma_lpm_buf;
		break;
	default:
		break;
	}

<<<<<<< HEAD
	buf->area = (unsigned char * __force)memremap(buf->addr, buf->bytes, MEMREMAP_WT);
=======
	buf->area = (unsigned char * __force)memremap(buf->addr, buf->bytes, MEMREMAP_WC);
>>>>>>> 88084a3d

	return 0;
}

static int lpass_platform_pcm_new(struct snd_soc_component *component,
				  struct snd_soc_pcm_runtime *soc_runtime)
{
	struct snd_pcm *pcm = soc_runtime->pcm;
	struct snd_soc_dai *cpu_dai = asoc_rtd_to_cpu(soc_runtime, 0);
	unsigned int dai_id = cpu_dai->driver->id;

	size_t size = lpass_platform_pcm_hardware.buffer_bytes_max;

	/*
	 * Lpass codec dma can access only lpass lpm hardware memory.
	 * ioremap is for HLOS to access hardware memory.
	 */
	if (is_cdc_dma_port(dai_id))
		return lpass_platform_prealloc_cdc_dma_buffer(component, pcm, dai_id);

	return snd_pcm_set_fixed_buffer_all(pcm, SNDRV_DMA_TYPE_DEV,
					    component->dev, size);
}

static int lpass_platform_pcmops_suspend(struct snd_soc_component *component)
{
	struct lpass_data *drvdata = snd_soc_component_get_drvdata(component);
	struct regmap *map;
	unsigned int dai_id = component->id;

	if (dai_id == LPASS_DP_RX)
		map = drvdata->hdmiif_map;
	else
		map = drvdata->lpaif_map;

	regcache_cache_only(map, true);
	regcache_mark_dirty(map);

	return 0;
}

static int lpass_platform_pcmops_resume(struct snd_soc_component *component)
{
	struct lpass_data *drvdata = snd_soc_component_get_drvdata(component);
	struct regmap *map;
	unsigned int dai_id = component->id;

	if (dai_id == LPASS_DP_RX)
		map = drvdata->hdmiif_map;
	else
		map = drvdata->lpaif_map;

	regcache_cache_only(map, false);
	return regcache_sync(map);
}

static int lpass_platform_copy(struct snd_soc_component *component,
			       struct snd_pcm_substream *substream, int channel,
			       unsigned long pos, void __user *buf, unsigned long bytes)
{
	struct snd_pcm_runtime *rt = substream->runtime;
	unsigned int dai_id = component->id;
	int ret = 0;

	void __iomem *dma_buf = (void __iomem *) (rt->dma_area + pos +
				channel * (rt->dma_bytes / rt->channels));

	if (substream->stream == SNDRV_PCM_STREAM_PLAYBACK) {
		if (is_cdc_dma_port(dai_id)) {
			ret = copy_from_user_toio(dma_buf, buf, bytes);
		} else {
			if (copy_from_user((void __force *)dma_buf, buf, bytes))
				ret = -EFAULT;
		}
	} else if (substream->stream == SNDRV_PCM_STREAM_CAPTURE) {
		if (is_cdc_dma_port(dai_id)) {
			ret = copy_to_user_fromio(buf, dma_buf, bytes);
		} else {
			if (copy_to_user(buf, (void __force *)dma_buf, bytes))
				ret = -EFAULT;
		}
	}

	return ret;
}

static const struct snd_soc_component_driver lpass_component_driver = {
	.name		= DRV_NAME,
	.open		= lpass_platform_pcmops_open,
	.close		= lpass_platform_pcmops_close,
	.hw_params	= lpass_platform_pcmops_hw_params,
	.hw_free	= lpass_platform_pcmops_hw_free,
	.prepare	= lpass_platform_pcmops_prepare,
	.trigger	= lpass_platform_pcmops_trigger,
	.pointer	= lpass_platform_pcmops_pointer,
	.mmap		= lpass_platform_pcmops_mmap,
	.pcm_construct	= lpass_platform_pcm_new,
	.suspend		= lpass_platform_pcmops_suspend,
	.resume			= lpass_platform_pcmops_resume,
	.copy_user		= lpass_platform_copy,

};

int asoc_qcom_lpass_platform_register(struct platform_device *pdev)
{
	struct lpass_data *drvdata = platform_get_drvdata(pdev);
	struct lpass_variant *v = drvdata->variant;
	int ret;

	drvdata->lpaif_irq = platform_get_irq_byname(pdev, "lpass-irq-lpaif");
	if (drvdata->lpaif_irq < 0)
		return -ENODEV;

	/* ensure audio hardware is disabled */
	ret = regmap_write(drvdata->lpaif_map,
			LPAIF_IRQEN_REG(v, LPAIF_IRQ_PORT_HOST), 0);
	if (ret) {
		dev_err(&pdev->dev, "error writing to irqen reg: %d\n", ret);
		return ret;
	}

	ret = devm_request_irq(&pdev->dev, drvdata->lpaif_irq,
			lpass_platform_lpaif_irq, IRQF_TRIGGER_RISING,
			"lpass-irq-lpaif", drvdata);
	if (ret) {
		dev_err(&pdev->dev, "irq request failed: %d\n", ret);
		return ret;
	}

	ret = lpass_platform_alloc_dmactl_fields(&pdev->dev,
						 drvdata->lpaif_map);
	if (ret) {
		dev_err(&pdev->dev,
			"error initializing dmactl fields: %d\n", ret);
		return ret;
	}

	if (drvdata->codec_dma_enable) {
		ret = regmap_write(drvdata->rxtx_lpaif_map,
			LPAIF_RXTX_IRQEN_REG(v, LPAIF_IRQ_PORT_HOST), 0x0);
		if (ret) {
			dev_err(&pdev->dev, "error writing to rxtx irqen reg: %d\n", ret);
			return ret;
		}
		ret = regmap_write(drvdata->va_lpaif_map,
			LPAIF_VA_IRQEN_REG(v, LPAIF_IRQ_PORT_HOST), 0x0);
		if (ret) {
			dev_err(&pdev->dev, "error writing to rxtx irqen reg: %d\n", ret);
			return ret;
		}
		drvdata->rxtxif_irq = platform_get_irq_byname(pdev, "lpass-irq-rxtxif");
		if (drvdata->rxtxif_irq < 0)
			return -ENODEV;

		ret = devm_request_irq(&pdev->dev, drvdata->rxtxif_irq,
				lpass_platform_rxtxif_irq, 0, "lpass-irq-rxtxif", drvdata);
		if (ret) {
			dev_err(&pdev->dev, "rxtx irq request failed: %d\n", ret);
			return ret;
		}

		ret = lpass_platform_alloc_rxtx_dmactl_fields(&pdev->dev,
						 drvdata->rxtx_lpaif_map);
		if (ret) {
			dev_err(&pdev->dev,
				"error initializing rxtx dmactl fields: %d\n", ret);
			return ret;
		}

		drvdata->vaif_irq = platform_get_irq_byname(pdev, "lpass-irq-vaif");
		if (drvdata->vaif_irq < 0)
			return -ENODEV;

		ret = devm_request_irq(&pdev->dev, drvdata->vaif_irq,
				lpass_platform_vaif_irq, 0, "lpass-irq-vaif", drvdata);
		if (ret) {
			dev_err(&pdev->dev, "va irq request failed: %d\n", ret);
			return ret;
		}

		ret = lpass_platform_alloc_va_dmactl_fields(&pdev->dev,
						 drvdata->va_lpaif_map);
		if (ret) {
			dev_err(&pdev->dev,
				"error initializing va dmactl fields: %d\n", ret);
			return ret;
		}
	}

	if (drvdata->hdmi_port_enable) {
		drvdata->hdmiif_irq = platform_get_irq_byname(pdev, "lpass-irq-hdmi");
		if (drvdata->hdmiif_irq < 0)
			return -ENODEV;

		ret = devm_request_irq(&pdev->dev, drvdata->hdmiif_irq,
				lpass_platform_hdmiif_irq, 0, "lpass-irq-hdmi", drvdata);
		if (ret) {
			dev_err(&pdev->dev, "irq hdmi request failed: %d\n", ret);
			return ret;
		}
		ret = regmap_write(drvdata->hdmiif_map,
				LPASS_HDMITX_APP_IRQEN_REG(v), 0);
		if (ret) {
			dev_err(&pdev->dev, "error writing to hdmi irqen reg: %d\n", ret);
			return ret;
		}

		ret = lpass_platform_alloc_hdmidmactl_fields(&pdev->dev,
							 drvdata->hdmiif_map);
		if (ret) {
			dev_err(&pdev->dev,
				"error initializing hdmidmactl fields: %d\n", ret);
			return ret;
		}
	}
	return devm_snd_soc_register_component(&pdev->dev,
			&lpass_component_driver, NULL, 0);
}
EXPORT_SYMBOL_GPL(asoc_qcom_lpass_platform_register);

MODULE_DESCRIPTION("QTi LPASS Platform Driver");
MODULE_LICENSE("GPL v2");<|MERGE_RESOLUTION|>--- conflicted
+++ resolved
@@ -898,11 +898,7 @@
 	struct snd_pcm_runtime *runtime = substream->runtime;
 	unsigned long size, offset;
 
-<<<<<<< HEAD
-	vma->vm_page_prot = pgprot_noncached(vma->vm_page_prot);
-=======
 	vma->vm_page_prot = pgprot_writecombine(vma->vm_page_prot);
->>>>>>> 88084a3d
 	size = vma->vm_end - vma->vm_start;
 	offset = vma->vm_pgoff << PAGE_SHIFT;
 	return io_remap_pfn_range(vma, vma->vm_start,
@@ -1164,11 +1160,7 @@
 		break;
 	}
 
-<<<<<<< HEAD
-	buf->area = (unsigned char * __force)memremap(buf->addr, buf->bytes, MEMREMAP_WT);
-=======
 	buf->area = (unsigned char * __force)memremap(buf->addr, buf->bytes, MEMREMAP_WC);
->>>>>>> 88084a3d
 
 	return 0;
 }
