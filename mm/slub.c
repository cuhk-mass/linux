--- conflicted
+++ resolved
@@ -1654,15 +1654,9 @@
 		SetPageSlabPfmemalloc(page);
 
 	kasan_poison_slab(page);
-<<<<<<< HEAD
 
 	start = page_address(page);
 
-=======
-
-	start = page_address(page);
-
->>>>>>> 0ecfebd2
 	setup_page_debug(s, start, order);
 
 	shuffle = shuffle_freelist(s, page);
