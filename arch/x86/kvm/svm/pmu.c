// SPDX-License-Identifier: GPL-2.0-only
/*
 * KVM PMU support for AMD
 *
 * Copyright 2015, Red Hat, Inc. and/or its affiliates.
 *
 * Author:
 *   Wei Huang <wei@redhat.com>
 *
 * Implementation is based on pmu_intel.c file
 */
#include <linux/types.h>
#include <linux/kvm_host.h>
#include <linux/perf_event.h>
#include "x86.h"
#include "cpuid.h"
#include "lapic.h"
#include "pmu.h"
#include "svm.h"

enum pmu_type {
	PMU_TYPE_COUNTER = 0,
	PMU_TYPE_EVNTSEL,
};

static struct kvm_pmc *amd_pmc_idx_to_pmc(struct kvm_pmu *pmu, int pmc_idx)
{
	unsigned int num_counters = pmu->nr_arch_gp_counters;

	if (pmc_idx >= num_counters)
		return NULL;

	return &pmu->gp_counters[array_index_nospec(pmc_idx, num_counters)];
}

static inline struct kvm_pmc *get_gp_pmc_amd(struct kvm_pmu *pmu, u32 msr,
					     enum pmu_type type)
{
	struct kvm_vcpu *vcpu = pmu_to_vcpu(pmu);
	unsigned int idx;

	if (!vcpu->kvm->arch.enable_pmu)
		return NULL;

	switch (msr) {
	case MSR_F15H_PERF_CTL0 ... MSR_F15H_PERF_CTR5:
		if (!guest_cpuid_has(vcpu, X86_FEATURE_PERFCTR_CORE))
			return NULL;
<<<<<<< HEAD
		idx = (unsigned int)((msr - MSR_F15H_PERF_CTL0) / 2);
		if ((msr == (MSR_F15H_PERF_CTL0 + 2 * idx)) !=
		    (type == PMU_TYPE_EVNTSEL))
=======
		/*
		 * Each PMU counter has a pair of CTL and CTR MSRs. CTLn
		 * MSRs (accessed via EVNTSEL) are even, CTRn MSRs are odd.
		 */
		idx = (unsigned int)((msr - MSR_F15H_PERF_CTL0) / 2);
		if (!(msr & 0x1) != (type == PMU_TYPE_EVNTSEL))
>>>>>>> a185a099
			return NULL;
		break;
	case MSR_K7_EVNTSEL0 ... MSR_K7_EVNTSEL3:
		if (type != PMU_TYPE_EVNTSEL)
			return NULL;
		idx = msr - MSR_K7_EVNTSEL0;
		break;
	case MSR_K7_PERFCTR0 ... MSR_K7_PERFCTR3:
		if (type != PMU_TYPE_COUNTER)
			return NULL;
		idx = msr - MSR_K7_PERFCTR0;
		break;
	default:
		return NULL;
	}

	return amd_pmc_idx_to_pmc(pmu, idx);
}

static bool amd_hw_event_available(struct kvm_pmc *pmc)
{
	return true;
}

/* check if a PMC is enabled by comparing it against global_ctrl bits. Because
 * AMD CPU doesn't have global_ctrl MSR, all PMCs are enabled (return TRUE).
 */
static bool amd_pmc_is_enabled(struct kvm_pmc *pmc)
{
	return true;
}

static bool amd_is_valid_rdpmc_ecx(struct kvm_vcpu *vcpu, unsigned int idx)
{
	struct kvm_pmu *pmu = vcpu_to_pmu(vcpu);

	idx &= ~(3u << 30);

	return idx < pmu->nr_arch_gp_counters;
}

/* idx is the ECX register of RDPMC instruction */
static struct kvm_pmc *amd_rdpmc_ecx_to_pmc(struct kvm_vcpu *vcpu,
	unsigned int idx, u64 *mask)
{
	return amd_pmc_idx_to_pmc(vcpu_to_pmu(vcpu), idx & ~(3u << 30));
}

static bool amd_is_valid_msr(struct kvm_vcpu *vcpu, u32 msr)
{
	/* All MSRs refer to exactly one PMC, so msr_idx_to_pmc is enough.  */
	return false;
}

static struct kvm_pmc *amd_msr_idx_to_pmc(struct kvm_vcpu *vcpu, u32 msr)
{
	struct kvm_pmu *pmu = vcpu_to_pmu(vcpu);
	struct kvm_pmc *pmc;

	pmc = get_gp_pmc_amd(pmu, msr, PMU_TYPE_COUNTER);
	pmc = pmc ? pmc : get_gp_pmc_amd(pmu, msr, PMU_TYPE_EVNTSEL);

	return pmc;
}

static int amd_pmu_get_msr(struct kvm_vcpu *vcpu, struct msr_data *msr_info)
{
	struct kvm_pmu *pmu = vcpu_to_pmu(vcpu);
	struct kvm_pmc *pmc;
	u32 msr = msr_info->index;

	/* MSR_PERFCTRn */
	pmc = get_gp_pmc_amd(pmu, msr, PMU_TYPE_COUNTER);
	if (pmc) {
		msr_info->data = pmc_read_counter(pmc);
		return 0;
	}
	/* MSR_EVNTSELn */
	pmc = get_gp_pmc_amd(pmu, msr, PMU_TYPE_EVNTSEL);
	if (pmc) {
		msr_info->data = pmc->eventsel;
		return 0;
	}

	return 1;
}

static int amd_pmu_set_msr(struct kvm_vcpu *vcpu, struct msr_data *msr_info)
{
	struct kvm_pmu *pmu = vcpu_to_pmu(vcpu);
	struct kvm_pmc *pmc;
	u32 msr = msr_info->index;
	u64 data = msr_info->data;

	/* MSR_PERFCTRn */
	pmc = get_gp_pmc_amd(pmu, msr, PMU_TYPE_COUNTER);
	if (pmc) {
		pmc->counter += data - pmc_read_counter(pmc);
		pmc_update_sample_period(pmc);
		return 0;
	}
	/* MSR_EVNTSELn */
	pmc = get_gp_pmc_amd(pmu, msr, PMU_TYPE_EVNTSEL);
	if (pmc) {
		data &= ~pmu->reserved_bits;
		if (data != pmc->eventsel) {
			pmc->eventsel = data;
			reprogram_counter(pmc);
		}
		return 0;
	}

	return 1;
}

static void amd_pmu_refresh(struct kvm_vcpu *vcpu)
{
	struct kvm_pmu *pmu = vcpu_to_pmu(vcpu);

	if (guest_cpuid_has(vcpu, X86_FEATURE_PERFCTR_CORE))
		pmu->nr_arch_gp_counters = AMD64_NUM_COUNTERS_CORE;
	else
		pmu->nr_arch_gp_counters = AMD64_NUM_COUNTERS;

	pmu->counter_bitmask[KVM_PMC_GP] = ((u64)1 << 48) - 1;
	pmu->reserved_bits = 0xfffffff000280000ull;
	pmu->raw_event_mask = AMD64_RAW_EVENT_MASK;
	pmu->version = 1;
	/* not applicable to AMD; but clean them to prevent any fall out */
	pmu->counter_bitmask[KVM_PMC_FIXED] = 0;
	pmu->nr_arch_fixed_counters = 0;
	pmu->global_status = 0;
	bitmap_set(pmu->all_valid_pmc_idx, 0, pmu->nr_arch_gp_counters);
}

static void amd_pmu_init(struct kvm_vcpu *vcpu)
{
	struct kvm_pmu *pmu = vcpu_to_pmu(vcpu);
	int i;

	BUILD_BUG_ON(AMD64_NUM_COUNTERS_CORE > INTEL_PMC_MAX_GENERIC);

	for (i = 0; i < AMD64_NUM_COUNTERS_CORE ; i++) {
		pmu->gp_counters[i].type = KVM_PMC_GP;
		pmu->gp_counters[i].vcpu = vcpu;
		pmu->gp_counters[i].idx = i;
		pmu->gp_counters[i].current_config = 0;
	}
}

static void amd_pmu_reset(struct kvm_vcpu *vcpu)
{
	struct kvm_pmu *pmu = vcpu_to_pmu(vcpu);
	int i;

	for (i = 0; i < AMD64_NUM_COUNTERS_CORE; i++) {
		struct kvm_pmc *pmc = &pmu->gp_counters[i];

		pmc_stop_counter(pmc);
		pmc->counter = pmc->stale_counter = pmc->eventsel = 0;
	}
}

struct kvm_pmu_ops amd_pmu_ops __initdata = {
	.hw_event_available = amd_hw_event_available,
	.pmc_is_enabled = amd_pmc_is_enabled,
	.pmc_idx_to_pmc = amd_pmc_idx_to_pmc,
	.rdpmc_ecx_to_pmc = amd_rdpmc_ecx_to_pmc,
	.msr_idx_to_pmc = amd_msr_idx_to_pmc,
	.is_valid_rdpmc_ecx = amd_is_valid_rdpmc_ecx,
	.is_valid_msr = amd_is_valid_msr,
	.get_msr = amd_pmu_get_msr,
	.set_msr = amd_pmu_set_msr,
	.refresh = amd_pmu_refresh,
	.init = amd_pmu_init,
	.reset = amd_pmu_reset,
};<|MERGE_RESOLUTION|>--- conflicted
+++ resolved
@@ -46,18 +46,12 @@
 	case MSR_F15H_PERF_CTL0 ... MSR_F15H_PERF_CTR5:
 		if (!guest_cpuid_has(vcpu, X86_FEATURE_PERFCTR_CORE))
 			return NULL;
-<<<<<<< HEAD
-		idx = (unsigned int)((msr - MSR_F15H_PERF_CTL0) / 2);
-		if ((msr == (MSR_F15H_PERF_CTL0 + 2 * idx)) !=
-		    (type == PMU_TYPE_EVNTSEL))
-=======
 		/*
 		 * Each PMU counter has a pair of CTL and CTR MSRs. CTLn
 		 * MSRs (accessed via EVNTSEL) are even, CTRn MSRs are odd.
 		 */
 		idx = (unsigned int)((msr - MSR_F15H_PERF_CTL0) / 2);
 		if (!(msr & 0x1) != (type == PMU_TYPE_EVNTSEL))
->>>>>>> a185a099
 			return NULL;
 		break;
 	case MSR_K7_EVNTSEL0 ... MSR_K7_EVNTSEL3:
