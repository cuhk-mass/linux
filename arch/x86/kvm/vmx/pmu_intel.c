--- conflicted
+++ resolved
@@ -71,14 +71,7 @@
 static void reprogram_counters(struct kvm_pmu *pmu, u64 diff)
 {
 	int bit;
-<<<<<<< HEAD
-	u64 diff = pmu->global_ctrl ^ data;
 	struct kvm_pmc *pmc;
-
-	pmu->global_ctrl = data;
-=======
-	struct kvm_pmc *pmc;
->>>>>>> 25ac6e0f
 
 	for_each_set_bit(bit, (unsigned long *)&diff, X86_PMC_IDX_MAX) {
 		pmc = intel_pmc_idx_to_pmc(pmu, bit);
@@ -438,13 +431,9 @@
 		if (pmu->pebs_enable == data)
 			return 0;
 		if (!(data & pmu->pebs_enable_mask)) {
-<<<<<<< HEAD
-			pmu->pebs_enable = data;
-=======
 			diff = pmu->pebs_enable ^ data;
 			pmu->pebs_enable = data;
 			reprogram_counters(pmu, diff);
->>>>>>> 25ac6e0f
 			return 0;
 		}
 		break;
@@ -787,26 +776,13 @@
 void intel_pmu_cross_mapped_check(struct kvm_pmu *pmu)
 {
 	struct kvm_pmc *pmc = NULL;
-<<<<<<< HEAD
-	int bit;
-=======
 	int bit, hw_idx;
->>>>>>> 25ac6e0f
 
 	for_each_set_bit(bit, (unsigned long *)&pmu->global_ctrl,
 			 X86_PMC_IDX_MAX) {
 		pmc = intel_pmc_idx_to_pmc(pmu, bit);
 
 		if (!pmc || !pmc_speculative_in_use(pmc) ||
-<<<<<<< HEAD
-		    !intel_pmc_is_enabled(pmc))
-			continue;
-
-		if (pmc->perf_event && pmc->idx != pmc->perf_event->hw.idx) {
-			pmu->host_cross_mapped_mask |=
-				BIT_ULL(pmc->perf_event->hw.idx);
-		}
-=======
 		    !intel_pmc_is_enabled(pmc) || !pmc->perf_event)
 			continue;
 
@@ -814,7 +790,6 @@
 		/* make it a little less dependent on perf's exact behavior */
 		if (hw_idx != pmc->idx && hw_idx > -1)
 			pmu->host_cross_mapped_mask |= BIT_ULL(hw_idx);
->>>>>>> 25ac6e0f
 	}
 }
 
