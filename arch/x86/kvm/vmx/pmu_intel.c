// SPDX-License-Identifier: GPL-2.0-only
/*
 * KVM PMU support for Intel CPUs
 *
 * Copyright 2011 Red Hat, Inc. and/or its affiliates.
 *
 * Authors:
 *   Avi Kivity   <avi@redhat.com>
 *   Gleb Natapov <gleb@redhat.com>
 */
#include <linux/types.h>
#include <linux/kvm_host.h>
#include <linux/perf_event.h>
#include <asm/perf_event.h>
#include "x86.h"
#include "cpuid.h"
#include "lapic.h"
#include "nested.h"
#include "pmu.h"

#define MSR_PMC_FULL_WIDTH_BIT      (MSR_IA32_PMC0 - MSR_IA32_PERFCTR0)

static struct kvm_event_hw_type_mapping intel_arch_events[] = {
	[0] = { 0x3c, 0x00, PERF_COUNT_HW_CPU_CYCLES },
	[1] = { 0xc0, 0x00, PERF_COUNT_HW_INSTRUCTIONS },
	[2] = { 0x3c, 0x01, PERF_COUNT_HW_BUS_CYCLES  },
	[3] = { 0x2e, 0x4f, PERF_COUNT_HW_CACHE_REFERENCES },
	[4] = { 0x2e, 0x41, PERF_COUNT_HW_CACHE_MISSES },
	[5] = { 0xc4, 0x00, PERF_COUNT_HW_BRANCH_INSTRUCTIONS },
	[6] = { 0xc5, 0x00, PERF_COUNT_HW_BRANCH_MISSES },
	/* The above index must match CPUID 0x0A.EBX bit vector */
	[7] = { 0x00, 0x03, PERF_COUNT_HW_REF_CPU_CYCLES },
};

/* mapping between fixed pmc index and intel_arch_events array */
static int fixed_pmc_events[] = {1, 0, 7};

static void reprogram_fixed_counters(struct kvm_pmu *pmu, u64 data)
{
	struct kvm_pmc *pmc;
	u8 old_fixed_ctr_ctrl = pmu->fixed_ctr_ctrl;
	int i;

	pmu->fixed_ctr_ctrl = data;
	for (i = 0; i < pmu->nr_arch_fixed_counters; i++) {
		u8 new_ctrl = fixed_ctrl_field(data, i);
		u8 old_ctrl = fixed_ctrl_field(old_fixed_ctr_ctrl, i);

		if (old_ctrl == new_ctrl)
			continue;

		pmc = get_fixed_pmc(pmu, MSR_CORE_PERF_FIXED_CTR0 + i);

		__set_bit(INTEL_PMC_IDX_FIXED + i, pmu->pmc_in_use);
		reprogram_counter(pmc);
	}
}

static struct kvm_pmc *intel_pmc_idx_to_pmc(struct kvm_pmu *pmu, int pmc_idx)
{
	if (pmc_idx < INTEL_PMC_IDX_FIXED) {
		return get_gp_pmc(pmu, MSR_P6_EVNTSEL0 + pmc_idx,
				  MSR_P6_EVNTSEL0);
	} else {
		u32 idx = pmc_idx - INTEL_PMC_IDX_FIXED;

		return get_fixed_pmc(pmu, idx + MSR_CORE_PERF_FIXED_CTR0);
	}
}

static void reprogram_counters(struct kvm_pmu *pmu, u64 diff)
{
	int bit;
	struct kvm_pmc *pmc;

	for_each_set_bit(bit, (unsigned long *)&diff, X86_PMC_IDX_MAX) {
		pmc = intel_pmc_idx_to_pmc(pmu, bit);
		if (pmc)
			reprogram_counter(pmc);
	}
}

static bool intel_hw_event_available(struct kvm_pmc *pmc)
{
	struct kvm_pmu *pmu = pmc_to_pmu(pmc);
	u8 event_select = pmc->eventsel & ARCH_PERFMON_EVENTSEL_EVENT;
	u8 unit_mask = (pmc->eventsel & ARCH_PERFMON_EVENTSEL_UMASK) >> 8;
	int i;

	for (i = 0; i < ARRAY_SIZE(intel_arch_events); i++) {
		if (intel_arch_events[i].eventsel != event_select ||
		    intel_arch_events[i].unit_mask != unit_mask)
			continue;

		/* disable event that reported as not present by cpuid */
		if ((i < 7) && !(pmu->available_event_types & (1 << i)))
			return false;

		break;
	}

	return true;
}

/* check if a PMC is enabled by comparing it with globl_ctrl bits. */
static bool intel_pmc_is_enabled(struct kvm_pmc *pmc)
{
	struct kvm_pmu *pmu = pmc_to_pmu(pmc);

	if (!intel_pmu_has_perf_global_ctrl(pmu))
		return true;

	return test_bit(pmc->idx, (unsigned long *)&pmu->global_ctrl);
}

static bool intel_is_valid_rdpmc_ecx(struct kvm_vcpu *vcpu, unsigned int idx)
{
	struct kvm_pmu *pmu = vcpu_to_pmu(vcpu);
	bool fixed = idx & (1u << 30);

	idx &= ~(3u << 30);

	return fixed ? idx < pmu->nr_arch_fixed_counters
		     : idx < pmu->nr_arch_gp_counters;
}

static struct kvm_pmc *intel_rdpmc_ecx_to_pmc(struct kvm_vcpu *vcpu,
					    unsigned int idx, u64 *mask)
{
	struct kvm_pmu *pmu = vcpu_to_pmu(vcpu);
	bool fixed = idx & (1u << 30);
	struct kvm_pmc *counters;
	unsigned int num_counters;

	idx &= ~(3u << 30);
	if (fixed) {
		counters = pmu->fixed_counters;
		num_counters = pmu->nr_arch_fixed_counters;
	} else {
		counters = pmu->gp_counters;
		num_counters = pmu->nr_arch_gp_counters;
	}
	if (idx >= num_counters)
		return NULL;
	*mask &= pmu->counter_bitmask[fixed ? KVM_PMC_FIXED : KVM_PMC_GP];
	return &counters[array_index_nospec(idx, num_counters)];
}

static inline u64 vcpu_get_perf_capabilities(struct kvm_vcpu *vcpu)
{
	if (!guest_cpuid_has(vcpu, X86_FEATURE_PDCM))
		return 0;

	return vcpu->arch.perf_capabilities;
}

static inline bool fw_writes_is_enabled(struct kvm_vcpu *vcpu)
{
	return (vcpu_get_perf_capabilities(vcpu) & PMU_CAP_FW_WRITES) != 0;
}

static inline struct kvm_pmc *get_fw_gp_pmc(struct kvm_pmu *pmu, u32 msr)
{
	if (!fw_writes_is_enabled(pmu_to_vcpu(pmu)))
		return NULL;

	return get_gp_pmc(pmu, msr, MSR_IA32_PMC0);
}

static bool intel_pmu_is_valid_lbr_msr(struct kvm_vcpu *vcpu, u32 index)
{
	struct x86_pmu_lbr *records = vcpu_to_lbr_records(vcpu);
	bool ret = false;

	if (!intel_pmu_lbr_is_enabled(vcpu))
		return ret;

	ret = (index == MSR_LBR_SELECT) || (index == MSR_LBR_TOS) ||
		(index >= records->from && index < records->from + records->nr) ||
		(index >= records->to && index < records->to + records->nr);

	if (!ret && records->info)
		ret = (index >= records->info && index < records->info + records->nr);

	return ret;
}

static bool intel_is_valid_msr(struct kvm_vcpu *vcpu, u32 msr)
{
	struct kvm_pmu *pmu = vcpu_to_pmu(vcpu);
	u64 perf_capabilities;
	int ret;

	switch (msr) {
	case MSR_CORE_PERF_FIXED_CTR_CTRL:
	case MSR_CORE_PERF_GLOBAL_STATUS:
	case MSR_CORE_PERF_GLOBAL_CTRL:
	case MSR_CORE_PERF_GLOBAL_OVF_CTRL:
		return intel_pmu_has_perf_global_ctrl(pmu);
		break;
	case MSR_IA32_PEBS_ENABLE:
		ret = vcpu_get_perf_capabilities(vcpu) & PERF_CAP_PEBS_FORMAT;
		break;
	case MSR_IA32_DS_AREA:
		ret = guest_cpuid_has(vcpu, X86_FEATURE_DS);
		break;
	case MSR_PEBS_DATA_CFG:
		perf_capabilities = vcpu_get_perf_capabilities(vcpu);
		ret = (perf_capabilities & PERF_CAP_PEBS_BASELINE) &&
			((perf_capabilities & PERF_CAP_PEBS_FORMAT) > 3);
		break;
	default:
		ret = get_gp_pmc(pmu, msr, MSR_IA32_PERFCTR0) ||
			get_gp_pmc(pmu, msr, MSR_P6_EVNTSEL0) ||
			get_fixed_pmc(pmu, msr) || get_fw_gp_pmc(pmu, msr) ||
			intel_pmu_is_valid_lbr_msr(vcpu, msr);
		break;
	}

	return ret;
}

static struct kvm_pmc *intel_msr_idx_to_pmc(struct kvm_vcpu *vcpu, u32 msr)
{
	struct kvm_pmu *pmu = vcpu_to_pmu(vcpu);
	struct kvm_pmc *pmc;

	pmc = get_fixed_pmc(pmu, msr);
	pmc = pmc ? pmc : get_gp_pmc(pmu, msr, MSR_P6_EVNTSEL0);
	pmc = pmc ? pmc : get_gp_pmc(pmu, msr, MSR_IA32_PERFCTR0);

	return pmc;
}

static inline void intel_pmu_release_guest_lbr_event(struct kvm_vcpu *vcpu)
{
	struct lbr_desc *lbr_desc = vcpu_to_lbr_desc(vcpu);

	if (lbr_desc->event) {
		perf_event_release_kernel(lbr_desc->event);
		lbr_desc->event = NULL;
		vcpu_to_pmu(vcpu)->event_count--;
	}
}

int intel_pmu_create_guest_lbr_event(struct kvm_vcpu *vcpu)
{
	struct lbr_desc *lbr_desc = vcpu_to_lbr_desc(vcpu);
	struct kvm_pmu *pmu = vcpu_to_pmu(vcpu);
	struct perf_event *event;

	/*
	 * The perf_event_attr is constructed in the minimum efficient way:
	 * - set 'pinned = true' to make it task pinned so that if another
	 *   cpu pinned event reclaims LBR, the event->oncpu will be set to -1;
	 * - set '.exclude_host = true' to record guest branches behavior;
	 *
	 * - set '.config = INTEL_FIXED_VLBR_EVENT' to indicates host perf
	 *   schedule the event without a real HW counter but a fake one;
	 *   check is_guest_lbr_event() and __intel_get_event_constraints();
	 *
	 * - set 'sample_type = PERF_SAMPLE_BRANCH_STACK' and
	 *   'branch_sample_type = PERF_SAMPLE_BRANCH_CALL_STACK |
	 *   PERF_SAMPLE_BRANCH_USER' to configure it as a LBR callstack
	 *   event, which helps KVM to save/restore guest LBR records
	 *   during host context switches and reduces quite a lot overhead,
	 *   check branch_user_callstack() and intel_pmu_lbr_sched_task();
	 */
	struct perf_event_attr attr = {
		.type = PERF_TYPE_RAW,
		.size = sizeof(attr),
		.config = INTEL_FIXED_VLBR_EVENT,
		.sample_type = PERF_SAMPLE_BRANCH_STACK,
		.pinned = true,
		.exclude_host = true,
		.branch_sample_type = PERF_SAMPLE_BRANCH_CALL_STACK |
					PERF_SAMPLE_BRANCH_USER,
	};

	if (unlikely(lbr_desc->event)) {
		__set_bit(INTEL_PMC_IDX_FIXED_VLBR, pmu->pmc_in_use);
		return 0;
	}

	event = perf_event_create_kernel_counter(&attr, -1,
						current, NULL, NULL);
	if (IS_ERR(event)) {
		pr_debug_ratelimited("%s: failed %ld\n",
					__func__, PTR_ERR(event));
		return PTR_ERR(event);
	}
	lbr_desc->event = event;
	pmu->event_count++;
	__set_bit(INTEL_PMC_IDX_FIXED_VLBR, pmu->pmc_in_use);
	return 0;
}

/*
 * It's safe to access LBR msrs from guest when they have not
 * been passthrough since the host would help restore or reset
 * the LBR msrs records when the guest LBR event is scheduled in.
 */
static bool intel_pmu_handle_lbr_msrs_access(struct kvm_vcpu *vcpu,
				     struct msr_data *msr_info, bool read)
{
	struct lbr_desc *lbr_desc = vcpu_to_lbr_desc(vcpu);
	u32 index = msr_info->index;

	if (!intel_pmu_is_valid_lbr_msr(vcpu, index))
		return false;

	if (!lbr_desc->event && intel_pmu_create_guest_lbr_event(vcpu) < 0)
		goto dummy;

	/*
	 * Disable irq to ensure the LBR feature doesn't get reclaimed by the
	 * host at the time the value is read from the msr, and this avoids the
	 * host LBR value to be leaked to the guest. If LBR has been reclaimed,
	 * return 0 on guest reads.
	 */
	local_irq_disable();
	if (lbr_desc->event->state == PERF_EVENT_STATE_ACTIVE) {
		if (read)
			rdmsrl(index, msr_info->data);
		else
			wrmsrl(index, msr_info->data);
		__set_bit(INTEL_PMC_IDX_FIXED_VLBR, vcpu_to_pmu(vcpu)->pmc_in_use);
		local_irq_enable();
		return true;
	}
	clear_bit(INTEL_PMC_IDX_FIXED_VLBR, vcpu_to_pmu(vcpu)->pmc_in_use);
	local_irq_enable();

dummy:
	if (read)
		msr_info->data = 0;
	return true;
}

static int intel_pmu_get_msr(struct kvm_vcpu *vcpu, struct msr_data *msr_info)
{
	struct kvm_pmu *pmu = vcpu_to_pmu(vcpu);
	struct kvm_pmc *pmc;
	u32 msr = msr_info->index;

	switch (msr) {
	case MSR_CORE_PERF_FIXED_CTR_CTRL:
		msr_info->data = pmu->fixed_ctr_ctrl;
		return 0;
	case MSR_CORE_PERF_GLOBAL_STATUS:
		msr_info->data = pmu->global_status;
		return 0;
	case MSR_CORE_PERF_GLOBAL_CTRL:
		msr_info->data = pmu->global_ctrl;
		return 0;
	case MSR_CORE_PERF_GLOBAL_OVF_CTRL:
		msr_info->data = 0;
		return 0;
	case MSR_IA32_PEBS_ENABLE:
		msr_info->data = pmu->pebs_enable;
		return 0;
	case MSR_IA32_DS_AREA:
		msr_info->data = pmu->ds_area;
		return 0;
	case MSR_PEBS_DATA_CFG:
		msr_info->data = pmu->pebs_data_cfg;
		return 0;
	default:
		if ((pmc = get_gp_pmc(pmu, msr, MSR_IA32_PERFCTR0)) ||
		    (pmc = get_gp_pmc(pmu, msr, MSR_IA32_PMC0))) {
			u64 val = pmc_read_counter(pmc);
			msr_info->data =
				val & pmu->counter_bitmask[KVM_PMC_GP];
			return 0;
		} else if ((pmc = get_fixed_pmc(pmu, msr))) {
			u64 val = pmc_read_counter(pmc);
			msr_info->data =
				val & pmu->counter_bitmask[KVM_PMC_FIXED];
			return 0;
		} else if ((pmc = get_gp_pmc(pmu, msr, MSR_P6_EVNTSEL0))) {
			msr_info->data = pmc->eventsel;
			return 0;
		} else if (intel_pmu_handle_lbr_msrs_access(vcpu, msr_info, true))
			return 0;
	}

	return 1;
}

static int intel_pmu_set_msr(struct kvm_vcpu *vcpu, struct msr_data *msr_info)
{
	struct kvm_pmu *pmu = vcpu_to_pmu(vcpu);
	struct kvm_pmc *pmc;
	u32 msr = msr_info->index;
	u64 data = msr_info->data;
	u64 reserved_bits, diff;

	switch (msr) {
	case MSR_CORE_PERF_FIXED_CTR_CTRL:
		if (pmu->fixed_ctr_ctrl == data)
			return 0;
		if (!(data & pmu->fixed_ctr_ctrl_mask)) {
			reprogram_fixed_counters(pmu, data);
			return 0;
		}
		break;
	case MSR_CORE_PERF_GLOBAL_STATUS:
		if (msr_info->host_initiated) {
			pmu->global_status = data;
			return 0;
		}
		break; /* RO MSR */
	case MSR_CORE_PERF_GLOBAL_CTRL:
		if (pmu->global_ctrl == data)
			return 0;
		if (kvm_valid_perf_global_ctrl(pmu, data)) {
			diff = pmu->global_ctrl ^ data;
			pmu->global_ctrl = data;
			reprogram_counters(pmu, diff);
			return 0;
		}
		break;
	case MSR_CORE_PERF_GLOBAL_OVF_CTRL:
		if (!(data & pmu->global_ovf_ctrl_mask)) {
			if (!msr_info->host_initiated)
				pmu->global_status &= ~data;
			return 0;
		}
		break;
	case MSR_IA32_PEBS_ENABLE:
		if (pmu->pebs_enable == data)
			return 0;
		if (!(data & pmu->pebs_enable_mask)) {
			diff = pmu->pebs_enable ^ data;
			pmu->pebs_enable = data;
			reprogram_counters(pmu, diff);
			return 0;
		}
		break;
	case MSR_IA32_DS_AREA:
		if (msr_info->host_initiated && data && !guest_cpuid_has(vcpu, X86_FEATURE_DS))
			return 1;
		if (is_noncanonical_address(data, vcpu))
			return 1;
		pmu->ds_area = data;
		return 0;
	case MSR_PEBS_DATA_CFG:
		if (pmu->pebs_data_cfg == data)
			return 0;
		if (!(data & pmu->pebs_data_cfg_mask)) {
			pmu->pebs_data_cfg = data;
			return 0;
		}
		break;
	default:
		if ((pmc = get_gp_pmc(pmu, msr, MSR_IA32_PERFCTR0)) ||
		    (pmc = get_gp_pmc(pmu, msr, MSR_IA32_PMC0))) {
			if ((msr & MSR_PMC_FULL_WIDTH_BIT) &&
			    (data & ~pmu->counter_bitmask[KVM_PMC_GP]))
				return 1;
			if (!msr_info->host_initiated &&
			    !(msr & MSR_PMC_FULL_WIDTH_BIT))
				data = (s64)(s32)data;
			pmc->counter += data - pmc_read_counter(pmc);
			pmc_update_sample_period(pmc);
			return 0;
		} else if ((pmc = get_fixed_pmc(pmu, msr))) {
			pmc->counter += data - pmc_read_counter(pmc);
			pmc_update_sample_period(pmc);
			return 0;
		} else if ((pmc = get_gp_pmc(pmu, msr, MSR_P6_EVNTSEL0))) {
			if (data == pmc->eventsel)
				return 0;
			reserved_bits = pmu->reserved_bits;
			if ((pmc->idx == 2) &&
			    (pmu->raw_event_mask & HSW_IN_TX_CHECKPOINTED))
				reserved_bits ^= HSW_IN_TX_CHECKPOINTED;
			if (!(data & reserved_bits)) {
				pmc->eventsel = data;
				reprogram_counter(pmc);
				return 0;
			}
		} else if (intel_pmu_handle_lbr_msrs_access(vcpu, msr_info, false))
			return 0;
	}

	return 1;
}

static void setup_fixed_pmc_eventsel(struct kvm_pmu *pmu)
{
	size_t size = ARRAY_SIZE(fixed_pmc_events);
	struct kvm_pmc *pmc;
	u32 event;
	int i;

	for (i = 0; i < pmu->nr_arch_fixed_counters; i++) {
		pmc = &pmu->fixed_counters[i];
		event = fixed_pmc_events[array_index_nospec(i, size)];
		pmc->eventsel = (intel_arch_events[event].unit_mask << 8) |
			intel_arch_events[event].eventsel;
	}
}

static void intel_pmu_refresh(struct kvm_vcpu *vcpu)
{
	struct kvm_pmu *pmu = vcpu_to_pmu(vcpu);
	struct lbr_desc *lbr_desc = vcpu_to_lbr_desc(vcpu);
	struct kvm_cpuid_entry2 *entry;
	union cpuid10_eax eax;
	union cpuid10_edx edx;
	u64 perf_capabilities;
	u64 counter_mask;
	int i;

	pmu->nr_arch_gp_counters = 0;
	pmu->nr_arch_fixed_counters = 0;
	pmu->counter_bitmask[KVM_PMC_GP] = 0;
	pmu->counter_bitmask[KVM_PMC_FIXED] = 0;
	pmu->version = 0;
	pmu->reserved_bits = 0xffffffff00200000ull;
	pmu->raw_event_mask = X86_RAW_EVENT_MASK;
	pmu->global_ctrl_mask = ~0ull;
	pmu->global_ovf_ctrl_mask = ~0ull;
	pmu->fixed_ctr_ctrl_mask = ~0ull;
	pmu->pebs_enable_mask = ~0ull;
	pmu->pebs_data_cfg_mask = ~0ull;

	entry = kvm_find_cpuid_entry(vcpu, 0xa);
	if (!entry || !vcpu->kvm->arch.enable_pmu)
		return;
	eax.full = entry->eax;
	edx.full = entry->edx;

	pmu->version = eax.split.version_id;
	if (!pmu->version)
		return;

	pmu->nr_arch_gp_counters = min_t(int, eax.split.num_counters,
					 kvm_pmu_cap.num_counters_gp);
	eax.split.bit_width = min_t(int, eax.split.bit_width,
				    kvm_pmu_cap.bit_width_gp);
	pmu->counter_bitmask[KVM_PMC_GP] = ((u64)1 << eax.split.bit_width) - 1;
	eax.split.mask_length = min_t(int, eax.split.mask_length,
				      kvm_pmu_cap.events_mask_len);
	pmu->available_event_types = ~entry->ebx &
					((1ull << eax.split.mask_length) - 1);

	if (pmu->version == 1) {
		pmu->nr_arch_fixed_counters = 0;
	} else {
		pmu->nr_arch_fixed_counters =
			min3(ARRAY_SIZE(fixed_pmc_events),
			     (size_t) edx.split.num_counters_fixed,
			     (size_t)kvm_pmu_cap.num_counters_fixed);
		edx.split.bit_width_fixed = min_t(int, edx.split.bit_width_fixed,
						  kvm_pmu_cap.bit_width_fixed);
		pmu->counter_bitmask[KVM_PMC_FIXED] =
			((u64)1 << edx.split.bit_width_fixed) - 1;
		setup_fixed_pmc_eventsel(pmu);
	}

	for (i = 0; i < pmu->nr_arch_fixed_counters; i++)
		pmu->fixed_ctr_ctrl_mask &= ~(0xbull << (i * 4));
	counter_mask = ~(((1ull << pmu->nr_arch_gp_counters) - 1) |
		(((1ull << pmu->nr_arch_fixed_counters) - 1) << INTEL_PMC_IDX_FIXED));
	pmu->global_ctrl_mask = counter_mask;
	pmu->global_ovf_ctrl_mask = pmu->global_ctrl_mask
			& ~(MSR_CORE_PERF_GLOBAL_OVF_CTRL_OVF_BUF |
			    MSR_CORE_PERF_GLOBAL_OVF_CTRL_COND_CHGD);
	if (vmx_pt_mode_is_host_guest())
		pmu->global_ovf_ctrl_mask &=
				~MSR_CORE_PERF_GLOBAL_OVF_CTRL_TRACE_TOPA_PMI;

	entry = kvm_find_cpuid_entry_index(vcpu, 7, 0);
	if (entry &&
	    (boot_cpu_has(X86_FEATURE_HLE) || boot_cpu_has(X86_FEATURE_RTM)) &&
	    (entry->ebx & (X86_FEATURE_HLE|X86_FEATURE_RTM))) {
		pmu->reserved_bits ^= HSW_IN_TX;
		pmu->raw_event_mask |= (HSW_IN_TX|HSW_IN_TX_CHECKPOINTED);
	}

	bitmap_set(pmu->all_valid_pmc_idx,
		0, pmu->nr_arch_gp_counters);
	bitmap_set(pmu->all_valid_pmc_idx,
		INTEL_PMC_MAX_GENERIC, pmu->nr_arch_fixed_counters);

	perf_capabilities = vcpu_get_perf_capabilities(vcpu);
	if (cpuid_model_is_consistent(vcpu) &&
	    (perf_capabilities & PMU_CAP_LBR_FMT))
		x86_perf_get_lbr(&lbr_desc->records);
	else
		lbr_desc->records.nr = 0;

	if (lbr_desc->records.nr)
		bitmap_set(pmu->all_valid_pmc_idx, INTEL_PMC_IDX_FIXED_VLBR, 1);

	if (perf_capabilities & PERF_CAP_PEBS_FORMAT) {
		if (perf_capabilities & PERF_CAP_PEBS_BASELINE) {
			pmu->pebs_enable_mask = counter_mask;
			pmu->reserved_bits &= ~ICL_EVENTSEL_ADAPTIVE;
			for (i = 0; i < pmu->nr_arch_fixed_counters; i++) {
				pmu->fixed_ctr_ctrl_mask &=
					~(1ULL << (INTEL_PMC_IDX_FIXED + i * 4));
			}
			pmu->pebs_data_cfg_mask = ~0xff00000full;
		} else {
			pmu->pebs_enable_mask =
				~((1ull << pmu->nr_arch_gp_counters) - 1);
		}
	}
}

static void intel_pmu_init(struct kvm_vcpu *vcpu)
{
	int i;
	struct kvm_pmu *pmu = vcpu_to_pmu(vcpu);
	struct lbr_desc *lbr_desc = vcpu_to_lbr_desc(vcpu);

	for (i = 0; i < INTEL_PMC_MAX_GENERIC; i++) {
		pmu->gp_counters[i].type = KVM_PMC_GP;
		pmu->gp_counters[i].vcpu = vcpu;
		pmu->gp_counters[i].idx = i;
		pmu->gp_counters[i].current_config = 0;
	}

	for (i = 0; i < KVM_PMC_MAX_FIXED; i++) {
		pmu->fixed_counters[i].type = KVM_PMC_FIXED;
		pmu->fixed_counters[i].vcpu = vcpu;
		pmu->fixed_counters[i].idx = i + INTEL_PMC_IDX_FIXED;
		pmu->fixed_counters[i].current_config = 0;
	}

	vcpu->arch.perf_capabilities = vmx_get_perf_capabilities();
	lbr_desc->records.nr = 0;
	lbr_desc->event = NULL;
	lbr_desc->msr_passthrough = false;
}

static void intel_pmu_reset(struct kvm_vcpu *vcpu)
{
	struct kvm_pmu *pmu = vcpu_to_pmu(vcpu);
	struct kvm_pmc *pmc = NULL;
	int i;

	for (i = 0; i < INTEL_PMC_MAX_GENERIC; i++) {
		pmc = &pmu->gp_counters[i];

		pmc_stop_counter(pmc);
		pmc->counter = pmc->stale_counter = pmc->eventsel = 0;
	}

	for (i = 0; i < KVM_PMC_MAX_FIXED; i++) {
		pmc = &pmu->fixed_counters[i];

		pmc_stop_counter(pmc);
		pmc->counter = pmc->stale_counter = 0;
	}

	pmu->fixed_ctr_ctrl = pmu->global_ctrl = pmu->global_status = 0;

	intel_pmu_release_guest_lbr_event(vcpu);
}

/*
 * Emulate LBR_On_PMI behavior for 1 < pmu.version < 4.
 *
 * If Freeze_LBR_On_PMI = 1, the LBR is frozen on PMI and
 * the KVM emulates to clear the LBR bit (bit 0) in IA32_DEBUGCTL.
 *
 * Guest needs to re-enable LBR to resume branches recording.
 */
static void intel_pmu_legacy_freezing_lbrs_on_pmi(struct kvm_vcpu *vcpu)
{
	u64 data = vmcs_read64(GUEST_IA32_DEBUGCTL);

	if (data & DEBUGCTLMSR_FREEZE_LBRS_ON_PMI) {
		data &= ~DEBUGCTLMSR_LBR;
		vmcs_write64(GUEST_IA32_DEBUGCTL, data);
	}
}

static void intel_pmu_deliver_pmi(struct kvm_vcpu *vcpu)
{
	u8 version = vcpu_to_pmu(vcpu)->version;

	if (!intel_pmu_lbr_is_enabled(vcpu))
		return;

	if (version > 1 && version < 4)
		intel_pmu_legacy_freezing_lbrs_on_pmi(vcpu);
}

static void vmx_update_intercept_for_lbr_msrs(struct kvm_vcpu *vcpu, bool set)
{
	struct x86_pmu_lbr *lbr = vcpu_to_lbr_records(vcpu);
	int i;

	for (i = 0; i < lbr->nr; i++) {
		vmx_set_intercept_for_msr(vcpu, lbr->from + i, MSR_TYPE_RW, set);
		vmx_set_intercept_for_msr(vcpu, lbr->to + i, MSR_TYPE_RW, set);
		if (lbr->info)
			vmx_set_intercept_for_msr(vcpu, lbr->info + i, MSR_TYPE_RW, set);
	}

	vmx_set_intercept_for_msr(vcpu, MSR_LBR_SELECT, MSR_TYPE_RW, set);
	vmx_set_intercept_for_msr(vcpu, MSR_LBR_TOS, MSR_TYPE_RW, set);
}

static inline void vmx_disable_lbr_msrs_passthrough(struct kvm_vcpu *vcpu)
{
	struct lbr_desc *lbr_desc = vcpu_to_lbr_desc(vcpu);

	if (!lbr_desc->msr_passthrough)
		return;

	vmx_update_intercept_for_lbr_msrs(vcpu, true);
	lbr_desc->msr_passthrough = false;
}

static inline void vmx_enable_lbr_msrs_passthrough(struct kvm_vcpu *vcpu)
{
	struct lbr_desc *lbr_desc = vcpu_to_lbr_desc(vcpu);

	if (lbr_desc->msr_passthrough)
		return;

	vmx_update_intercept_for_lbr_msrs(vcpu, false);
	lbr_desc->msr_passthrough = true;
}

/*
 * Higher priority host perf events (e.g. cpu pinned) could reclaim the
 * pmu resources (e.g. LBR) that were assigned to the guest. This is
 * usually done via ipi calls (more details in perf_install_in_context).
 *
 * Before entering the non-root mode (with irq disabled here), double
 * confirm that the pmu features enabled to the guest are not reclaimed
 * by higher priority host events. Otherwise, disallow vcpu's access to
 * the reclaimed features.
 */
void vmx_passthrough_lbr_msrs(struct kvm_vcpu *vcpu)
{
	struct kvm_pmu *pmu = vcpu_to_pmu(vcpu);
	struct lbr_desc *lbr_desc = vcpu_to_lbr_desc(vcpu);

	if (!lbr_desc->event) {
		vmx_disable_lbr_msrs_passthrough(vcpu);
		if (vmcs_read64(GUEST_IA32_DEBUGCTL) & DEBUGCTLMSR_LBR)
			goto warn;
		if (test_bit(INTEL_PMC_IDX_FIXED_VLBR, pmu->pmc_in_use))
			goto warn;
		return;
	}

	if (lbr_desc->event->state < PERF_EVENT_STATE_ACTIVE) {
		vmx_disable_lbr_msrs_passthrough(vcpu);
		__clear_bit(INTEL_PMC_IDX_FIXED_VLBR, pmu->pmc_in_use);
		goto warn;
	} else
		vmx_enable_lbr_msrs_passthrough(vcpu);

	return;

warn:
	pr_warn_ratelimited("kvm: vcpu-%d: fail to passthrough LBR.\n",
		vcpu->vcpu_id);
}

static void intel_pmu_cleanup(struct kvm_vcpu *vcpu)
{
	if (!(vmcs_read64(GUEST_IA32_DEBUGCTL) & DEBUGCTLMSR_LBR))
		intel_pmu_release_guest_lbr_event(vcpu);
}

void intel_pmu_cross_mapped_check(struct kvm_pmu *pmu)
{
	struct kvm_pmc *pmc = NULL;
	int bit, hw_idx;

	for_each_set_bit(bit, (unsigned long *)&pmu->global_ctrl,
			 X86_PMC_IDX_MAX) {
		pmc = intel_pmc_idx_to_pmc(pmu, bit);

		if (!pmc || !pmc_speculative_in_use(pmc) ||
		    !intel_pmc_is_enabled(pmc) || !pmc->perf_event)
			continue;

<<<<<<< HEAD
		hw_idx = pmc->perf_event->hw.idx;
		/* make it a little less dependent on perf's exact behavior */
=======
		/*
		 * A negative index indicates the event isn't mapped to a
		 * physical counter in the host, e.g. due to contention.
		 */
		hw_idx = pmc->perf_event->hw.idx;
>>>>>>> a185a099
		if (hw_idx != pmc->idx && hw_idx > -1)
			pmu->host_cross_mapped_mask |= BIT_ULL(hw_idx);
	}
}

struct kvm_pmu_ops intel_pmu_ops __initdata = {
	.hw_event_available = intel_hw_event_available,
	.pmc_is_enabled = intel_pmc_is_enabled,
	.pmc_idx_to_pmc = intel_pmc_idx_to_pmc,
	.rdpmc_ecx_to_pmc = intel_rdpmc_ecx_to_pmc,
	.msr_idx_to_pmc = intel_msr_idx_to_pmc,
	.is_valid_rdpmc_ecx = intel_is_valid_rdpmc_ecx,
	.is_valid_msr = intel_is_valid_msr,
	.get_msr = intel_pmu_get_msr,
	.set_msr = intel_pmu_set_msr,
	.refresh = intel_pmu_refresh,
	.init = intel_pmu_init,
	.reset = intel_pmu_reset,
	.deliver_pmi = intel_pmu_deliver_pmi,
	.cleanup = intel_pmu_cleanup,
};<|MERGE_RESOLUTION|>--- conflicted
+++ resolved
@@ -786,16 +786,11 @@
 		    !intel_pmc_is_enabled(pmc) || !pmc->perf_event)
 			continue;
 
-<<<<<<< HEAD
-		hw_idx = pmc->perf_event->hw.idx;
-		/* make it a little less dependent on perf's exact behavior */
-=======
 		/*
 		 * A negative index indicates the event isn't mapped to a
 		 * physical counter in the host, e.g. due to contention.
 		 */
 		hw_idx = pmc->perf_event->hw.idx;
->>>>>>> a185a099
 		if (hw_idx != pmc->idx && hw_idx > -1)
 			pmu->host_cross_mapped_mask |= BIT_ULL(hw_idx);
 	}
