/* SPDX-License-Identifier: GPL-2.0 */
#ifndef __KVM_X86_VMX_CAPS_H
#define __KVM_X86_VMX_CAPS_H

#include <asm/vmx.h>

#include "../lapic.h"
#include "../x86.h"
#include "../pmu.h"
#include "../cpuid.h"

extern bool __read_mostly enable_vpid;
extern bool __read_mostly flexpriority_enabled;
extern bool __read_mostly enable_ept;
extern bool __read_mostly enable_unrestricted_guest;
extern bool __read_mostly enable_ept_ad_bits;
extern bool __read_mostly enable_pml;
extern bool __read_mostly enable_ipiv;
extern int __read_mostly pt_mode;

#define PT_MODE_SYSTEM		0
#define PT_MODE_HOST_GUEST	1

#define PMU_CAP_FW_WRITES	(1ULL << 13)
#define PMU_CAP_LBR_FMT		0x3f

#define DEBUGCTLMSR_LBR_MASK		(DEBUGCTLMSR_LBR | DEBUGCTLMSR_FREEZE_LBRS_ON_PMI)

struct nested_vmx_msrs {
	/*
	 * We only store the "true" versions of the VMX capability MSRs. We
	 * generate the "non-true" versions by setting the must-be-1 bits
	 * according to the SDM.
	 */
	u32 procbased_ctls_low;
	u32 procbased_ctls_high;
	u32 secondary_ctls_low;
	u32 secondary_ctls_high;
	u32 pinbased_ctls_low;
	u32 pinbased_ctls_high;
	u32 exit_ctls_low;
	u32 exit_ctls_high;
	u32 entry_ctls_low;
	u32 entry_ctls_high;
	u32 misc_low;
	u32 misc_high;
	u32 ept_caps;
	u32 vpid_caps;
	u64 basic;
	u64 cr0_fixed0;
	u64 cr0_fixed1;
	u64 cr4_fixed0;
	u64 cr4_fixed1;
	u64 vmcs_enum;
	u64 vmfunc_controls;
};

struct vmcs_config {
	int size;
	u32 basic_cap;
	u32 revision_id;
	u32 pin_based_exec_ctrl;
	u32 cpu_based_exec_ctrl;
	u32 cpu_based_2nd_exec_ctrl;
	u64 cpu_based_3rd_exec_ctrl;
	u32 vmexit_ctrl;
	u32 vmentry_ctrl;
	struct nested_vmx_msrs nested;
};
extern struct vmcs_config vmcs_config;

struct vmx_capability {
	u32 ept;
	u32 vpid;
};
extern struct vmx_capability vmx_capability;

static inline bool cpu_has_vmx_basic_inout(void)
{
	return	(((u64)vmcs_config.basic_cap << 32) & VMX_BASIC_INOUT);
}

static inline bool cpu_has_virtual_nmis(void)
{
	return vmcs_config.pin_based_exec_ctrl & PIN_BASED_VIRTUAL_NMIS;
}

static inline bool cpu_has_vmx_preemption_timer(void)
{
	return vmcs_config.pin_based_exec_ctrl &
		PIN_BASED_VMX_PREEMPTION_TIMER;
}

static inline bool cpu_has_vmx_posted_intr(void)
{
	return vmcs_config.pin_based_exec_ctrl & PIN_BASED_POSTED_INTR;
}

static inline bool cpu_has_load_ia32_efer(void)
{
	return vmcs_config.vmentry_ctrl & VM_ENTRY_LOAD_IA32_EFER;
}

static inline bool cpu_has_load_perf_global_ctrl(void)
{
	return vmcs_config.vmentry_ctrl & VM_ENTRY_LOAD_IA32_PERF_GLOBAL_CTRL;
}

static inline bool cpu_has_vmx_mpx(void)
{
	return vmcs_config.vmentry_ctrl & VM_ENTRY_LOAD_BNDCFGS;
}

static inline bool cpu_has_vmx_tpr_shadow(void)
{
	return vmcs_config.cpu_based_exec_ctrl & CPU_BASED_TPR_SHADOW;
}

static inline bool cpu_need_tpr_shadow(struct kvm_vcpu *vcpu)
{
	return cpu_has_vmx_tpr_shadow() && lapic_in_kernel(vcpu);
}

static inline bool cpu_has_vmx_msr_bitmap(void)
{
	return vmcs_config.cpu_based_exec_ctrl & CPU_BASED_USE_MSR_BITMAPS;
}

static inline bool cpu_has_secondary_exec_ctrls(void)
{
	return vmcs_config.cpu_based_exec_ctrl &
		CPU_BASED_ACTIVATE_SECONDARY_CONTROLS;
}

static inline bool cpu_has_tertiary_exec_ctrls(void)
{
	return vmcs_config.cpu_based_exec_ctrl &
		CPU_BASED_ACTIVATE_TERTIARY_CONTROLS;
}

static inline bool cpu_has_vmx_virtualize_apic_accesses(void)
{
	return vmcs_config.cpu_based_2nd_exec_ctrl &
		SECONDARY_EXEC_VIRTUALIZE_APIC_ACCESSES;
}

static inline bool cpu_has_vmx_ept(void)
{
	return vmcs_config.cpu_based_2nd_exec_ctrl &
		SECONDARY_EXEC_ENABLE_EPT;
}

static inline bool vmx_umip_emulated(void)
{
	return vmcs_config.cpu_based_2nd_exec_ctrl &
		SECONDARY_EXEC_DESC;
}

static inline bool cpu_has_vmx_rdtscp(void)
{
	return vmcs_config.cpu_based_2nd_exec_ctrl &
		SECONDARY_EXEC_ENABLE_RDTSCP;
}

static inline bool cpu_has_vmx_virtualize_x2apic_mode(void)
{
	return vmcs_config.cpu_based_2nd_exec_ctrl &
		SECONDARY_EXEC_VIRTUALIZE_X2APIC_MODE;
}

static inline bool cpu_has_vmx_vpid(void)
{
	return vmcs_config.cpu_based_2nd_exec_ctrl &
		SECONDARY_EXEC_ENABLE_VPID;
}

static inline bool cpu_has_vmx_wbinvd_exit(void)
{
	return vmcs_config.cpu_based_2nd_exec_ctrl &
		SECONDARY_EXEC_WBINVD_EXITING;
}

static inline bool cpu_has_vmx_unrestricted_guest(void)
{
	return vmcs_config.cpu_based_2nd_exec_ctrl &
		SECONDARY_EXEC_UNRESTRICTED_GUEST;
}

static inline bool cpu_has_vmx_apic_register_virt(void)
{
	return vmcs_config.cpu_based_2nd_exec_ctrl &
		SECONDARY_EXEC_APIC_REGISTER_VIRT;
}

static inline bool cpu_has_vmx_virtual_intr_delivery(void)
{
	return vmcs_config.cpu_based_2nd_exec_ctrl &
		SECONDARY_EXEC_VIRTUAL_INTR_DELIVERY;
}

static inline bool cpu_has_vmx_ple(void)
{
	return vmcs_config.cpu_based_2nd_exec_ctrl &
		SECONDARY_EXEC_PAUSE_LOOP_EXITING;
}

static inline bool cpu_has_vmx_rdrand(void)
{
	return vmcs_config.cpu_based_2nd_exec_ctrl &
		SECONDARY_EXEC_RDRAND_EXITING;
}

static inline bool cpu_has_vmx_invpcid(void)
{
	return vmcs_config.cpu_based_2nd_exec_ctrl &
		SECONDARY_EXEC_ENABLE_INVPCID;
}

static inline bool cpu_has_vmx_vmfunc(void)
{
	return vmcs_config.cpu_based_2nd_exec_ctrl &
		SECONDARY_EXEC_ENABLE_VMFUNC;
}

static inline bool cpu_has_vmx_shadow_vmcs(void)
{
	u64 vmx_msr;

	/* check if the cpu supports writing r/o exit information fields */
	rdmsrl(MSR_IA32_VMX_MISC, vmx_msr);
	if (!(vmx_msr & MSR_IA32_VMX_MISC_VMWRITE_SHADOW_RO_FIELDS))
		return false;

	return vmcs_config.cpu_based_2nd_exec_ctrl &
		SECONDARY_EXEC_SHADOW_VMCS;
}

static inline bool cpu_has_vmx_encls_vmexit(void)
{
	return vmcs_config.cpu_based_2nd_exec_ctrl &
		SECONDARY_EXEC_ENCLS_EXITING;
}

static inline bool cpu_has_vmx_rdseed(void)
{
	return vmcs_config.cpu_based_2nd_exec_ctrl &
		SECONDARY_EXEC_RDSEED_EXITING;
}

static inline bool cpu_has_vmx_pml(void)
{
	return vmcs_config.cpu_based_2nd_exec_ctrl & SECONDARY_EXEC_ENABLE_PML;
}

static inline bool cpu_has_vmx_xsaves(void)
{
	return vmcs_config.cpu_based_2nd_exec_ctrl &
		SECONDARY_EXEC_XSAVES;
}

static inline bool cpu_has_vmx_waitpkg(void)
{
	return vmcs_config.cpu_based_2nd_exec_ctrl &
		SECONDARY_EXEC_ENABLE_USR_WAIT_PAUSE;
}

static inline bool cpu_has_vmx_tsc_scaling(void)
{
	return vmcs_config.cpu_based_2nd_exec_ctrl &
		SECONDARY_EXEC_TSC_SCALING;
}

static inline bool cpu_has_vmx_bus_lock_detection(void)
{
	return vmcs_config.cpu_based_2nd_exec_ctrl &
	    SECONDARY_EXEC_BUS_LOCK_DETECTION;
}

static inline bool cpu_has_vmx_apicv(void)
{
	return cpu_has_vmx_apic_register_virt() &&
		cpu_has_vmx_virtual_intr_delivery() &&
		cpu_has_vmx_posted_intr();
}

static inline bool cpu_has_vmx_ipiv(void)
{
	return vmcs_config.cpu_based_3rd_exec_ctrl & TERTIARY_EXEC_IPI_VIRT;
}

static inline bool cpu_has_vmx_flexpriority(void)
{
	return cpu_has_vmx_tpr_shadow() &&
		cpu_has_vmx_virtualize_apic_accesses();
}

static inline bool cpu_has_vmx_ept_execute_only(void)
{
	return vmx_capability.ept & VMX_EPT_EXECUTE_ONLY_BIT;
}

static inline bool cpu_has_vmx_ept_4levels(void)
{
	return vmx_capability.ept & VMX_EPT_PAGE_WALK_4_BIT;
}

static inline bool cpu_has_vmx_ept_5levels(void)
{
	return vmx_capability.ept & VMX_EPT_PAGE_WALK_5_BIT;
}

static inline bool cpu_has_vmx_ept_mt_wb(void)
{
	return vmx_capability.ept & VMX_EPTP_WB_BIT;
}

static inline bool cpu_has_vmx_ept_2m_page(void)
{
	return vmx_capability.ept & VMX_EPT_2MB_PAGE_BIT;
}

static inline bool cpu_has_vmx_ept_1g_page(void)
{
	return vmx_capability.ept & VMX_EPT_1GB_PAGE_BIT;
}

static inline int ept_caps_to_lpage_level(u32 ept_caps)
{
	if (ept_caps & VMX_EPT_1GB_PAGE_BIT)
		return PG_LEVEL_1G;
	if (ept_caps & VMX_EPT_2MB_PAGE_BIT)
		return PG_LEVEL_2M;
	return PG_LEVEL_4K;
}

static inline bool cpu_has_vmx_ept_ad_bits(void)
{
	return vmx_capability.ept & VMX_EPT_AD_BIT;
}

static inline bool cpu_has_vmx_invept_context(void)
{
	return vmx_capability.ept & VMX_EPT_EXTENT_CONTEXT_BIT;
}

static inline bool cpu_has_vmx_invept_global(void)
{
	return vmx_capability.ept & VMX_EPT_EXTENT_GLOBAL_BIT;
}

static inline bool cpu_has_vmx_invvpid(void)
{
	return vmx_capability.vpid & VMX_VPID_INVVPID_BIT;
}

static inline bool cpu_has_vmx_invvpid_individual_addr(void)
{
	return vmx_capability.vpid & VMX_VPID_EXTENT_INDIVIDUAL_ADDR_BIT;
}

static inline bool cpu_has_vmx_invvpid_single(void)
{
	return vmx_capability.vpid & VMX_VPID_EXTENT_SINGLE_CONTEXT_BIT;
}

static inline bool cpu_has_vmx_invvpid_global(void)
{
	return vmx_capability.vpid & VMX_VPID_EXTENT_GLOBAL_CONTEXT_BIT;
}

static inline bool cpu_has_vmx_intel_pt(void)
{
	u64 vmx_msr;

	rdmsrl(MSR_IA32_VMX_MISC, vmx_msr);
	return (vmx_msr & MSR_IA32_VMX_MISC_INTEL_PT) &&
		(vmcs_config.cpu_based_2nd_exec_ctrl & SECONDARY_EXEC_PT_USE_GPA) &&
		(vmcs_config.vmentry_ctrl & VM_ENTRY_LOAD_IA32_RTIT_CTL);
}

/*
 * Processor Trace can operate in one of three modes:
 *  a. system-wide: trace both host/guest and output to host buffer
 *  b. host-only:   only trace host and output to host buffer
 *  c. host-guest:  trace host and guest simultaneously and output to their
 *                  respective buffer
 *
 * KVM currently only supports (a) and (c).
 */
static inline bool vmx_pt_mode_is_system(void)
{
	return pt_mode == PT_MODE_SYSTEM;
}
static inline bool vmx_pt_mode_is_host_guest(void)
{
	return pt_mode == PT_MODE_HOST_GUEST;
}

static inline bool vmx_pebs_supported(void)
{
	return boot_cpu_has(X86_FEATURE_PEBS) && kvm_pmu_cap.pebs_ept;
}

static inline u64 vmx_get_perf_capabilities(void)
{
	u64 perf_cap = PMU_CAP_FW_WRITES;
<<<<<<< HEAD
=======
	struct x86_pmu_lbr lbr;
>>>>>>> 25ac6e0f
	u64 host_perf_cap = 0;

	if (!enable_pmu)
		return 0;

	if (boot_cpu_has(X86_FEATURE_PDCM))
		rdmsrl(MSR_IA32_PERF_CAPABILITIES, host_perf_cap);

<<<<<<< HEAD
	perf_cap |= host_perf_cap & PMU_CAP_LBR_FMT;
=======
	x86_perf_get_lbr(&lbr);
	if (lbr.nr)
		perf_cap |= host_perf_cap & PMU_CAP_LBR_FMT;
>>>>>>> 25ac6e0f

	if (vmx_pebs_supported()) {
		perf_cap |= host_perf_cap & PERF_CAP_PEBS_MASK;
		if ((perf_cap & PERF_CAP_PEBS_FORMAT) < 4)
			perf_cap &= ~PERF_CAP_PEBS_BASELINE;
	}

	return perf_cap;
}

static inline u64 vmx_supported_debugctl(void)
{
	u64 debugctl = 0;

	if (boot_cpu_has(X86_FEATURE_BUS_LOCK_DETECT))
		debugctl |= DEBUGCTLMSR_BUS_LOCK_DETECT;

	if (vmx_get_perf_capabilities() & PMU_CAP_LBR_FMT)
		debugctl |= DEBUGCTLMSR_LBR_MASK;

	return debugctl;
}

static inline bool cpu_has_notify_vmexit(void)
{
	return vmcs_config.cpu_based_2nd_exec_ctrl &
		SECONDARY_EXEC_NOTIFY_VM_EXITING;
}

#endif /* __KVM_X86_VMX_CAPS_H */<|MERGE_RESOLUTION|>--- conflicted
+++ resolved
@@ -404,10 +404,7 @@
 static inline u64 vmx_get_perf_capabilities(void)
 {
 	u64 perf_cap = PMU_CAP_FW_WRITES;
-<<<<<<< HEAD
-=======
 	struct x86_pmu_lbr lbr;
->>>>>>> 25ac6e0f
 	u64 host_perf_cap = 0;
 
 	if (!enable_pmu)
@@ -416,13 +413,9 @@
 	if (boot_cpu_has(X86_FEATURE_PDCM))
 		rdmsrl(MSR_IA32_PERF_CAPABILITIES, host_perf_cap);
 
-<<<<<<< HEAD
-	perf_cap |= host_perf_cap & PMU_CAP_LBR_FMT;
-=======
 	x86_perf_get_lbr(&lbr);
 	if (lbr.nr)
 		perf_cap |= host_perf_cap & PMU_CAP_LBR_FMT;
->>>>>>> 25ac6e0f
 
 	if (vmx_pebs_supported()) {
 		perf_cap |= host_perf_cap & PERF_CAP_PEBS_MASK;
