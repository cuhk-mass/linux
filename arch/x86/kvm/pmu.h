/* SPDX-License-Identifier: GPL-2.0 */
#ifndef __KVM_X86_PMU_H
#define __KVM_X86_PMU_H

#include <linux/nospec.h>

#define vcpu_to_pmu(vcpu) (&(vcpu)->arch.pmu)
#define pmu_to_vcpu(pmu)  (container_of((pmu), struct kvm_vcpu, arch.pmu))
#define pmc_to_pmu(pmc)   (&(pmc)->vcpu->arch.pmu)

#define MSR_IA32_MISC_ENABLE_PMU_RO_MASK (MSR_IA32_MISC_ENABLE_PEBS_UNAVAIL |	\
					  MSR_IA32_MISC_ENABLE_BTS_UNAVAIL)

/* retrieve the 4 bits for EN and PMI out of IA32_FIXED_CTR_CTRL */
#define fixed_ctrl_field(ctrl_reg, idx) (((ctrl_reg) >> ((idx)*4)) & 0xf)

#define VMWARE_BACKDOOR_PMC_HOST_TSC		0x10000
#define VMWARE_BACKDOOR_PMC_REAL_TIME		0x10001
#define VMWARE_BACKDOOR_PMC_APPARENT_TIME	0x10002

struct kvm_event_hw_type_mapping {
	u8 eventsel;
	u8 unit_mask;
	unsigned event_type;
};

struct kvm_pmu_ops {
	bool (*hw_event_available)(struct kvm_pmc *pmc);
	bool (*pmc_is_enabled)(struct kvm_pmc *pmc);
	struct kvm_pmc *(*pmc_idx_to_pmc)(struct kvm_pmu *pmu, int pmc_idx);
	struct kvm_pmc *(*rdpmc_ecx_to_pmc)(struct kvm_vcpu *vcpu,
		unsigned int idx, u64 *mask);
	struct kvm_pmc *(*msr_idx_to_pmc)(struct kvm_vcpu *vcpu, u32 msr);
	bool (*is_valid_rdpmc_ecx)(struct kvm_vcpu *vcpu, unsigned int idx);
	bool (*is_valid_msr)(struct kvm_vcpu *vcpu, u32 msr);
	int (*get_msr)(struct kvm_vcpu *vcpu, struct msr_data *msr_info);
	int (*set_msr)(struct kvm_vcpu *vcpu, struct msr_data *msr_info);
	void (*refresh)(struct kvm_vcpu *vcpu);
	void (*init)(struct kvm_vcpu *vcpu);
	void (*reset)(struct kvm_vcpu *vcpu);
	void (*deliver_pmi)(struct kvm_vcpu *vcpu);
	void (*cleanup)(struct kvm_vcpu *vcpu);
};

void kvm_pmu_ops_update(const struct kvm_pmu_ops *pmu_ops);

static inline u64 pmc_bitmask(struct kvm_pmc *pmc)
{
	struct kvm_pmu *pmu = pmc_to_pmu(pmc);

	return pmu->counter_bitmask[pmc->type];
}

static inline u64 pmc_read_counter(struct kvm_pmc *pmc)
{
	u64 counter, enabled, running;

	counter = pmc->counter;
	if (pmc->perf_event && !pmc->is_paused)
		counter += perf_event_read_value(pmc->perf_event,
						 &enabled, &running);
	/* FIXME: Scaling needed? */
	return counter & pmc_bitmask(pmc);
}

static inline void pmc_release_perf_event(struct kvm_pmc *pmc)
{
	if (pmc->perf_event) {
		perf_event_release_kernel(pmc->perf_event);
		pmc->perf_event = NULL;
		pmc->current_config = 0;
		pmc_to_pmu(pmc)->event_count--;
	}
}

static inline void pmc_stop_counter(struct kvm_pmc *pmc)
{
	if (pmc->perf_event) {
		pmc->counter = pmc_read_counter(pmc);
		pmc_release_perf_event(pmc);
	}
}

static inline bool pmc_is_gp(struct kvm_pmc *pmc)
{
	return pmc->type == KVM_PMC_GP;
}

static inline bool pmc_is_fixed(struct kvm_pmc *pmc)
{
	return pmc->type == KVM_PMC_FIXED;
}

static inline bool kvm_valid_perf_global_ctrl(struct kvm_pmu *pmu,
						 u64 data)
{
	return !(pmu->global_ctrl_mask & data);
}

/* returns general purpose PMC with the specified MSR. Note that it can be
 * used for both PERFCTRn and EVNTSELn; that is why it accepts base as a
 * parameter to tell them apart.
 */
static inline struct kvm_pmc *get_gp_pmc(struct kvm_pmu *pmu, u32 msr,
					 u32 base)
{
	if (msr >= base && msr < base + pmu->nr_arch_gp_counters) {
		u32 index = array_index_nospec(msr - base,
					       pmu->nr_arch_gp_counters);

		return &pmu->gp_counters[index];
	}

	return NULL;
}

/* returns fixed PMC with the specified MSR */
static inline struct kvm_pmc *get_fixed_pmc(struct kvm_pmu *pmu, u32 msr)
{
	int base = MSR_CORE_PERF_FIXED_CTR0;

	if (msr >= base && msr < base + pmu->nr_arch_fixed_counters) {
		u32 index = array_index_nospec(msr - base,
					       pmu->nr_arch_fixed_counters);

		return &pmu->fixed_counters[index];
	}

	return NULL;
}

static inline u64 get_sample_period(struct kvm_pmc *pmc, u64 counter_value)
{
	u64 sample_period = (-counter_value) & pmc_bitmask(pmc);

	if (!sample_period)
		sample_period = pmc_bitmask(pmc) + 1;
	return sample_period;
}

static inline void pmc_update_sample_period(struct kvm_pmc *pmc)
{
	if (!pmc->perf_event || pmc->is_paused)
		return;

	perf_event_period(pmc->perf_event,
			  get_sample_period(pmc, pmc->counter));
}

static inline bool pmc_speculative_in_use(struct kvm_pmc *pmc)
{
	struct kvm_pmu *pmu = pmc_to_pmu(pmc);

	if (pmc_is_fixed(pmc))
		return fixed_ctrl_field(pmu->fixed_ctr_ctrl,
					pmc->idx - INTEL_PMC_IDX_FIXED) & 0x3;

	return pmc->eventsel & ARCH_PERFMON_EVENTSEL_ENABLE;
}

extern struct x86_pmu_capability kvm_pmu_cap;

static inline void kvm_init_pmu_capability(void)
{
	bool is_intel = boot_cpu_data.x86_vendor == X86_VENDOR_INTEL;

	perf_get_x86_pmu_capability(&kvm_pmu_cap);

	 /*
	  * For Intel, only support guest architectural pmu
	  * on a host with architectural pmu.
	  */
	if ((is_intel && !kvm_pmu_cap.version) || !kvm_pmu_cap.num_counters_gp)
		enable_pmu = false;

	if (!enable_pmu) {
		memset(&kvm_pmu_cap, 0, sizeof(kvm_pmu_cap));
		return;
	}

	kvm_pmu_cap.version = min(kvm_pmu_cap.version, 2);
	kvm_pmu_cap.num_counters_fixed = min(kvm_pmu_cap.num_counters_fixed,
					     KVM_PMC_MAX_FIXED);
}

<<<<<<< HEAD
void reprogram_counter(struct kvm_pmc *pmc);
=======
static inline void reprogram_counter(struct kvm_pmc *pmc)
{
	__set_bit(pmc->idx, pmc_to_pmu(pmc)->reprogram_pmi);
	kvm_make_request(KVM_REQ_PMU, pmc->vcpu);
}
>>>>>>> 25ac6e0f

void kvm_pmu_deliver_pmi(struct kvm_vcpu *vcpu);
void kvm_pmu_handle_event(struct kvm_vcpu *vcpu);
int kvm_pmu_rdpmc(struct kvm_vcpu *vcpu, unsigned pmc, u64 *data);
bool kvm_pmu_is_valid_rdpmc_ecx(struct kvm_vcpu *vcpu, unsigned int idx);
bool kvm_pmu_is_valid_msr(struct kvm_vcpu *vcpu, u32 msr);
int kvm_pmu_get_msr(struct kvm_vcpu *vcpu, struct msr_data *msr_info);
int kvm_pmu_set_msr(struct kvm_vcpu *vcpu, struct msr_data *msr_info);
void kvm_pmu_refresh(struct kvm_vcpu *vcpu);
void kvm_pmu_reset(struct kvm_vcpu *vcpu);
void kvm_pmu_init(struct kvm_vcpu *vcpu);
void kvm_pmu_cleanup(struct kvm_vcpu *vcpu);
void kvm_pmu_destroy(struct kvm_vcpu *vcpu);
int kvm_vm_ioctl_set_pmu_event_filter(struct kvm *kvm, void __user *argp);
void kvm_pmu_trigger_event(struct kvm_vcpu *vcpu, u64 perf_hw_id);

bool is_vmware_backdoor_pmc(u32 pmc_idx);

extern struct kvm_pmu_ops intel_pmu_ops;
extern struct kvm_pmu_ops amd_pmu_ops;
#endif /* __KVM_X86_PMU_H */<|MERGE_RESOLUTION|>--- conflicted
+++ resolved
@@ -183,15 +183,11 @@
 					     KVM_PMC_MAX_FIXED);
 }
 
-<<<<<<< HEAD
-void reprogram_counter(struct kvm_pmc *pmc);
-=======
 static inline void reprogram_counter(struct kvm_pmc *pmc)
 {
 	__set_bit(pmc->idx, pmc_to_pmu(pmc)->reprogram_pmi);
 	kvm_make_request(KVM_REQ_PMU, pmc->vcpu);
 }
->>>>>>> 25ac6e0f
 
 void kvm_pmu_deliver_pmi(struct kvm_vcpu *vcpu);
 void kvm_pmu_handle_event(struct kvm_vcpu *vcpu);
