--- conflicted
+++ resolved
@@ -55,7 +55,6 @@
 			  bool shared);
 
 static void tdp_mmu_free_sp(struct kvm_mmu_page *sp)
-<<<<<<< HEAD
 {
 	free_page((unsigned long)sp->spt);
 	kmem_cache_free(mmu_page_header_cache, sp);
@@ -89,41 +88,6 @@
 
 	WARN_ON(!root->tdp_mmu_page);
 
-=======
-{
-	free_page((unsigned long)sp->spt);
-	kmem_cache_free(mmu_page_header_cache, sp);
-}
-
-/*
- * This is called through call_rcu in order to free TDP page table memory
- * safely with respect to other kernel threads that may be operating on
- * the memory.
- * By only accessing TDP MMU page table memory in an RCU read critical
- * section, and freeing it after a grace period, lockless access to that
- * memory won't use it after it is freed.
- */
-static void tdp_mmu_free_sp_rcu_callback(struct rcu_head *head)
-{
-	struct kvm_mmu_page *sp = container_of(head, struct kvm_mmu_page,
-					       rcu_head);
-
-	tdp_mmu_free_sp(sp);
-}
-
-void kvm_tdp_mmu_put_root(struct kvm *kvm, struct kvm_mmu_page *root,
-			  bool shared)
-{
-	gfn_t max_gfn = 1ULL << (shadow_phys_bits - PAGE_SHIFT);
-
-	kvm_lockdep_assert_mmu_lock_held(kvm, shared);
-
-	if (!refcount_dec_and_test(&root->tdp_mmu_root_count))
-		return;
-
-	WARN_ON(!root->tdp_mmu_page);
-
->>>>>>> 3b7961a3
 	spin_lock(&kvm->arch.tdp_mmu_pages_lock);
 	list_del_rcu(&root->link);
 	spin_unlock(&kvm->arch.tdp_mmu_pages_lock);
@@ -835,7 +799,6 @@
 	for (i = 0; i < KVM_ADDRESS_SPACE_NUM; i++)
 		flush = kvm_tdp_mmu_zap_gfn_range(kvm, i, 0, max_gfn,
 						  flush, false);
-<<<<<<< HEAD
 
 	if (flush)
 		kvm_flush_remote_tlbs(kvm);
@@ -904,109 +867,9 @@
 	}
 
 	rcu_read_unlock();
-=======
->>>>>>> 3b7961a3
 
 	if (flush)
 		kvm_flush_remote_tlbs(kvm);
-}
-
-static struct kvm_mmu_page *next_invalidated_root(struct kvm *kvm,
-						  struct kvm_mmu_page *prev_root)
-{
-	struct kvm_mmu_page *next_root;
-
-	if (prev_root)
-		next_root = list_next_or_null_rcu(&kvm->arch.tdp_mmu_roots,
-						  &prev_root->link,
-						  typeof(*prev_root), link);
-	else
-		next_root = list_first_or_null_rcu(&kvm->arch.tdp_mmu_roots,
-						   typeof(*next_root), link);
-
-	while (next_root && !(next_root->role.invalid &&
-			      refcount_read(&next_root->tdp_mmu_root_count)))
-		next_root = list_next_or_null_rcu(&kvm->arch.tdp_mmu_roots,
-						  &next_root->link,
-						  typeof(*next_root), link);
-
-	return next_root;
-}
-
-/*
- * Since kvm_tdp_mmu_zap_all_fast has acquired a reference to each
- * invalidated root, they will not be freed until this function drops the
- * reference. Before dropping that reference, tear down the paging
- * structure so that whichever thread does drop the last reference
- * only has to do a trivial amount of work. Since the roots are invalid,
- * no new SPTEs should be created under them.
- */
-void kvm_tdp_mmu_zap_invalidated_roots(struct kvm *kvm)
-{
-	gfn_t max_gfn = 1ULL << (shadow_phys_bits - PAGE_SHIFT);
-	struct kvm_mmu_page *next_root;
-	struct kvm_mmu_page *root;
-	bool flush = false;
-
-	lockdep_assert_held_read(&kvm->mmu_lock);
-
-	rcu_read_lock();
-
-	root = next_invalidated_root(kvm, NULL);
-
-	while (root) {
-		next_root = next_invalidated_root(kvm, root);
-
-		rcu_read_unlock();
-
-		flush = zap_gfn_range(kvm, root, 0, max_gfn, true, flush,
-				      true);
-
-		/*
-		 * Put the reference acquired in
-		 * kvm_tdp_mmu_invalidate_roots
-		 */
-		kvm_tdp_mmu_put_root(kvm, root, true);
-
-		root = next_root;
-
-		rcu_read_lock();
-	}
-
-	rcu_read_unlock();
-
-	if (flush)
-		kvm_flush_remote_tlbs(kvm);
-}
-
-/*
- * Mark each TDP MMU root as invalid so that other threads
- * will drop their references and allow the root count to
- * go to 0.
- *
- * Also take a reference on all roots so that this thread
- * can do the bulk of the work required to free the roots
- * once they are invalidated. Without this reference, a
- * vCPU thread might drop the last reference to a root and
- * get stuck with tearing down the entire paging structure.
- *
- * Roots which have a zero refcount should be skipped as
- * they're already being torn down.
- * Already invalid roots should be referenced again so that
- * they aren't freed before kvm_tdp_mmu_zap_all_fast is
- * done with them.
- *
- * This has essentially the same effect for the TDP MMU
- * as updating mmu_valid_gen does for the shadow MMU.
- */
-void kvm_tdp_mmu_invalidate_all_roots(struct kvm *kvm)
-{
-	struct kvm_mmu_page *root;
-
-	lockdep_assert_held_write(&kvm->mmu_lock);
-	list_for_each_entry(root, &kvm->arch.tdp_mmu_roots, link)
-		if (refcount_inc_not_zero(&root->tdp_mmu_root_count))
-			root->role.invalid = true;
 }
 
 /*
@@ -1285,17 +1148,10 @@
 			 struct kvm_gfn_range *range)
 {
 	u64 new_spte;
-<<<<<<< HEAD
 
 	/* Huge pages aren't expected to be modified without first being zapped. */
 	WARN_ON(pte_huge(range->pte) || range->start + 1 != range->end);
 
-=======
-
-	/* Huge pages aren't expected to be modified without first being zapped. */
-	WARN_ON(pte_huge(range->pte) || range->start + 1 != range->end);
-
->>>>>>> 3b7961a3
 	if (iter->level != PG_LEVEL_4K ||
 	    !is_shadow_present_pte(iter->old_spte))
 		return false;
