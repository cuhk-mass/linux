// SPDX-License-Identifier: GPL-2.0-only

#ifndef KVM_X86_MMU_SPTE_H
#define KVM_X86_MMU_SPTE_H

#include "mmu_internal.h"

/*
 * A MMU present SPTE is backed by actual memory and may or may not be present
 * in hardware.  E.g. MMIO SPTEs are not considered present.  Use bit 11, as it
 * is ignored by all flavors of SPTEs and checking a low bit often generates
 * better code than for a high bit, e.g. 56+.  MMU present checks are pervasive
 * enough that the improved code generation is noticeable in KVM's footprint.
 */
#define SPTE_MMU_PRESENT_MASK		BIT_ULL(11)

/*
 * TDP SPTES (more specifically, EPT SPTEs) may not have A/D bits, and may also
 * be restricted to using write-protection (for L2 when CPU dirty logging, i.e.
 * PML, is enabled).  Use bits 52 and 53 to hold the type of A/D tracking that
 * is must be employed for a given TDP SPTE.
 *
 * Note, the "enabled" mask must be '0', as bits 62:52 are _reserved_ for PAE
 * paging, including NPT PAE.  This scheme works because legacy shadow paging
 * is guaranteed to have A/D bits and write-protection is forced only for
 * TDP with CPU dirty logging (PML).  If NPT ever gains PML-like support, it
 * must be restricted to 64-bit KVM.
 */
#define SPTE_TDP_AD_SHIFT		52
#define SPTE_TDP_AD_MASK		(3ULL << SPTE_TDP_AD_SHIFT)
#define SPTE_TDP_AD_ENABLED_MASK	(0ULL << SPTE_TDP_AD_SHIFT)
#define SPTE_TDP_AD_DISABLED_MASK	(1ULL << SPTE_TDP_AD_SHIFT)
#define SPTE_TDP_AD_WRPROT_ONLY_MASK	(2ULL << SPTE_TDP_AD_SHIFT)
static_assert(SPTE_TDP_AD_ENABLED_MASK == 0);

#ifdef CONFIG_DYNAMIC_PHYSICAL_MASK
#define PT64_BASE_ADDR_MASK (physical_mask & ~(u64)(PAGE_SIZE-1))
#else
#define PT64_BASE_ADDR_MASK (((1ULL << 52) - 1) & ~(u64)(PAGE_SIZE-1))
#endif

#define PT64_PERM_MASK (PT_PRESENT_MASK | PT_WRITABLE_MASK | shadow_user_mask \
			| shadow_x_mask | shadow_nx_mask | shadow_me_mask)

#define ACC_EXEC_MASK    1
#define ACC_WRITE_MASK   PT_WRITABLE_MASK
#define ACC_USER_MASK    PT_USER_MASK
#define ACC_ALL          (ACC_EXEC_MASK | ACC_WRITE_MASK | ACC_USER_MASK)

/* The mask for the R/X bits in EPT PTEs */
#define PT64_EPT_READABLE_MASK			0x1ull
#define PT64_EPT_EXECUTABLE_MASK		0x4ull

#define PT64_LEVEL_BITS 9

#define PT64_LEVEL_SHIFT(level) \
		(PAGE_SHIFT + (level - 1) * PT64_LEVEL_BITS)

#define PT64_INDEX(address, level)\
	(((address) >> PT64_LEVEL_SHIFT(level)) & ((1 << PT64_LEVEL_BITS) - 1))
#define SHADOW_PT_INDEX(addr, level) PT64_INDEX(addr, level)

/*
 * The mask/shift to use for saving the original R/X bits when marking the PTE
 * as not-present for access tracking purposes. We do not save the W bit as the
 * PTEs being access tracked also need to be dirty tracked, so the W bit will be
 * restored only when a write is attempted to the page.  This mask obviously
 * must not overlap the A/D type mask.
 */
#define SHADOW_ACC_TRACK_SAVED_BITS_MASK (PT64_EPT_READABLE_MASK | \
					  PT64_EPT_EXECUTABLE_MASK)
#define SHADOW_ACC_TRACK_SAVED_BITS_SHIFT 54
#define SHADOW_ACC_TRACK_SAVED_MASK	(SHADOW_ACC_TRACK_SAVED_BITS_MASK << \
					 SHADOW_ACC_TRACK_SAVED_BITS_SHIFT)
static_assert(!(SPTE_TDP_AD_MASK & SHADOW_ACC_TRACK_SAVED_MASK));

/*
 * *_SPTE_HOST_WRITEABLE (aka Host-writable) indicates whether the host permits
 * writes to the guest page mapped by the SPTE. This bit is cleared on SPTEs
 * that map guest pages in read-only memslots and read-only VMAs.
 *
 * Invariants:
 *  - If Host-writable is clear, PT_WRITABLE_MASK must be clear.
 *
 *
 * *_SPTE_MMU_WRITEABLE (aka MMU-writable) indicates whether the shadow MMU
 * allows writes to the guest page mapped by the SPTE. This bit is cleared when
 * the guest page mapped by the SPTE contains a page table that is being
 * monitored for shadow paging. In this case the SPTE can only be made writable
 * by unsyncing the shadow page under the mmu_lock.
 *
 * Invariants:
 *  - If MMU-writable is clear, PT_WRITABLE_MASK must be clear.
 *  - If MMU-writable is set, Host-writable must be set.
 *
 * If MMU-writable is set, PT_WRITABLE_MASK is normally set but can be cleared
 * to track writes for dirty logging. For such SPTEs, KVM will locklessly set
 * PT_WRITABLE_MASK upon the next write from the guest and record the write in
 * the dirty log (see fast_page_fault()).
 */

/* Bits 9 and 10 are ignored by all non-EPT PTEs. */
#define DEFAULT_SPTE_HOST_WRITEABLE	BIT_ULL(9)
#define DEFAULT_SPTE_MMU_WRITEABLE	BIT_ULL(10)

/*
 * Low ignored bits are at a premium for EPT, use high ignored bits, taking care
 * to not overlap the A/D type mask or the saved access bits of access-tracked
 * SPTEs when A/D bits are disabled.
 */
#define EPT_SPTE_HOST_WRITABLE		BIT_ULL(57)
#define EPT_SPTE_MMU_WRITABLE		BIT_ULL(58)

static_assert(!(EPT_SPTE_HOST_WRITABLE & SPTE_TDP_AD_MASK));
static_assert(!(EPT_SPTE_MMU_WRITABLE & SPTE_TDP_AD_MASK));
static_assert(!(EPT_SPTE_HOST_WRITABLE & SHADOW_ACC_TRACK_SAVED_MASK));
static_assert(!(EPT_SPTE_MMU_WRITABLE & SHADOW_ACC_TRACK_SAVED_MASK));

/* Defined only to keep the above static asserts readable. */
#undef SHADOW_ACC_TRACK_SAVED_MASK

/*
 * Due to limited space in PTEs, the MMIO generation is a 19 bit subset of
 * the memslots generation and is derived as follows:
 *
 * Bits 0-7 of the MMIO generation are propagated to spte bits 3-10
 * Bits 8-18 of the MMIO generation are propagated to spte bits 52-62
 *
 * The KVM_MEMSLOT_GEN_UPDATE_IN_PROGRESS flag is intentionally not included in
 * the MMIO generation number, as doing so would require stealing a bit from
 * the "real" generation number and thus effectively halve the maximum number
 * of MMIO generations that can be handled before encountering a wrap (which
 * requires a full MMU zap).  The flag is instead explicitly queried when
 * checking for MMIO spte cache hits.
 */

#define MMIO_SPTE_GEN_LOW_START		3
#define MMIO_SPTE_GEN_LOW_END		10

#define MMIO_SPTE_GEN_HIGH_START	52
#define MMIO_SPTE_GEN_HIGH_END		62

#define MMIO_SPTE_GEN_LOW_MASK		GENMASK_ULL(MMIO_SPTE_GEN_LOW_END, \
						    MMIO_SPTE_GEN_LOW_START)
#define MMIO_SPTE_GEN_HIGH_MASK		GENMASK_ULL(MMIO_SPTE_GEN_HIGH_END, \
						    MMIO_SPTE_GEN_HIGH_START)
static_assert(!(SPTE_MMU_PRESENT_MASK &
		(MMIO_SPTE_GEN_LOW_MASK | MMIO_SPTE_GEN_HIGH_MASK)));

#define MMIO_SPTE_GEN_LOW_BITS		(MMIO_SPTE_GEN_LOW_END - MMIO_SPTE_GEN_LOW_START + 1)
#define MMIO_SPTE_GEN_HIGH_BITS		(MMIO_SPTE_GEN_HIGH_END - MMIO_SPTE_GEN_HIGH_START + 1)

/* remember to adjust the comment above as well if you change these */
static_assert(MMIO_SPTE_GEN_LOW_BITS == 8 && MMIO_SPTE_GEN_HIGH_BITS == 11);

#define MMIO_SPTE_GEN_LOW_SHIFT		(MMIO_SPTE_GEN_LOW_START - 0)
#define MMIO_SPTE_GEN_HIGH_SHIFT	(MMIO_SPTE_GEN_HIGH_START - MMIO_SPTE_GEN_LOW_BITS)

#define MMIO_SPTE_GEN_MASK		GENMASK_ULL(MMIO_SPTE_GEN_LOW_BITS + MMIO_SPTE_GEN_HIGH_BITS - 1, 0)

extern u64 __read_mostly shadow_host_writable_mask;
extern u64 __read_mostly shadow_mmu_writable_mask;
extern u64 __read_mostly shadow_nx_mask;
extern u64 __read_mostly shadow_x_mask; /* mutual exclusive with nx_mask */
extern u64 __read_mostly shadow_user_mask;
extern u64 __read_mostly shadow_accessed_mask;
extern u64 __read_mostly shadow_dirty_mask;
extern u64 __read_mostly shadow_mmio_value;
extern u64 __read_mostly shadow_mmio_mask;
extern u64 __read_mostly shadow_mmio_access_mask;
extern u64 __read_mostly shadow_present_mask;
extern u64 __read_mostly shadow_me_mask;

/*
 * SPTEs in MMUs without A/D bits are marked with SPTE_TDP_AD_DISABLED_MASK;
 * shadow_acc_track_mask is the set of bits to be cleared in non-accessed
 * pages.
 */
extern u64 __read_mostly shadow_acc_track_mask;

/*
 * This mask must be set on all non-zero Non-Present or Reserved SPTEs in order
 * to guard against L1TF attacks.
 */
extern u64 __read_mostly shadow_nonpresent_or_rsvd_mask;

/*
 * The number of high-order 1 bits to use in the mask above.
 */
#define SHADOW_NONPRESENT_OR_RSVD_MASK_LEN 5

/*
 * If a thread running without exclusive control of the MMU lock must perform a
 * multi-part operation on an SPTE, it can set the SPTE to REMOVED_SPTE as a
 * non-present intermediate value. Other threads which encounter this value
 * should not modify the SPTE.
 *
 * Use a semi-arbitrary value that doesn't set RWX bits, i.e. is not-present on
 * bot AMD and Intel CPUs, and doesn't set PFN bits, i.e. doesn't create a L1TF
 * vulnerability.  Use only low bits to avoid 64-bit immediates.
 *
 * Only used by the TDP MMU.
 */
#define REMOVED_SPTE	0x5a0ULL

/* Removed SPTEs must not be misconstrued as shadow present PTEs. */
static_assert(!(REMOVED_SPTE & SPTE_MMU_PRESENT_MASK));

static inline bool is_removed_spte(u64 spte)
{
	return spte == REMOVED_SPTE;
}

/*
 * In some cases, we need to preserve the GFN of a non-present or reserved
 * SPTE when we usurp the upper five bits of the physical address space to
 * defend against L1TF, e.g. for MMIO SPTEs.  To preserve the GFN, we'll
 * shift bits of the GFN that overlap with shadow_nonpresent_or_rsvd_mask
 * left into the reserved bits, i.e. the GFN in the SPTE will be split into
 * high and low parts.  This mask covers the lower bits of the GFN.
 */
extern u64 __read_mostly shadow_nonpresent_or_rsvd_lower_gfn_mask;

/*
 * The number of non-reserved physical address bits irrespective of features
 * that repurpose legal bits, e.g. MKTME.
 */
extern u8 __read_mostly shadow_phys_bits;

static inline bool is_mmio_spte(u64 spte)
{
	return (spte & shadow_mmio_mask) == shadow_mmio_value &&
	       likely(shadow_mmio_value);
}

static inline bool is_shadow_present_pte(u64 pte)
{
	return !!(pte & SPTE_MMU_PRESENT_MASK);
}

static inline bool sp_ad_disabled(struct kvm_mmu_page *sp)
{
	return sp->role.ad_disabled;
}

static inline bool spte_ad_enabled(u64 spte)
{
	MMU_WARN_ON(!is_shadow_present_pte(spte));
	return (spte & SPTE_TDP_AD_MASK) != SPTE_TDP_AD_DISABLED_MASK;
}

static inline bool spte_ad_need_write_protect(u64 spte)
{
	MMU_WARN_ON(!is_shadow_present_pte(spte));
	/*
	 * This is benign for non-TDP SPTEs as SPTE_TDP_AD_ENABLED_MASK is '0',
	 * and non-TDP SPTEs will never set these bits.  Optimize for 64-bit
	 * TDP and do the A/D type check unconditionally.
	 */
	return (spte & SPTE_TDP_AD_MASK) != SPTE_TDP_AD_ENABLED_MASK;
}

static inline u64 spte_shadow_accessed_mask(u64 spte)
{
	MMU_WARN_ON(!is_shadow_present_pte(spte));
	return spte_ad_enabled(spte) ? shadow_accessed_mask : 0;
}

static inline u64 spte_shadow_dirty_mask(u64 spte)
{
	MMU_WARN_ON(!is_shadow_present_pte(spte));
	return spte_ad_enabled(spte) ? shadow_dirty_mask : 0;
}

static inline bool is_access_track_spte(u64 spte)
{
	return !spte_ad_enabled(spte) && (spte & shadow_acc_track_mask) == 0;
}

static inline bool is_large_pte(u64 pte)
{
	return pte & PT_PAGE_SIZE_MASK;
}

static inline bool is_last_spte(u64 pte, int level)
{
	return (level == PG_LEVEL_4K) || is_large_pte(pte);
}

static inline bool is_executable_pte(u64 spte)
{
	return (spte & (shadow_x_mask | shadow_nx_mask)) == shadow_x_mask;
}

static inline kvm_pfn_t spte_to_pfn(u64 pte)
{
	return (pte & PT64_BASE_ADDR_MASK) >> PAGE_SHIFT;
}

static inline bool is_accessed_spte(u64 spte)
{
	u64 accessed_mask = spte_shadow_accessed_mask(spte);

	return accessed_mask ? spte & accessed_mask
			     : !is_access_track_spte(spte);
}

static inline bool is_dirty_spte(u64 spte)
{
	u64 dirty_mask = spte_shadow_dirty_mask(spte);

	return dirty_mask ? spte & dirty_mask : spte & PT_WRITABLE_MASK;
}

static inline u64 get_rsvd_bits(struct rsvd_bits_validate *rsvd_check, u64 pte,
				int level)
{
	int bit7 = (pte >> 7) & 1;

	return rsvd_check->rsvd_bits_mask[bit7][level-1];
}

static inline bool __is_rsvd_bits_set(struct rsvd_bits_validate *rsvd_check,
				      u64 pte, int level)
{
	return pte & get_rsvd_bits(rsvd_check, pte, level);
}

static inline bool __is_bad_mt_xwr(struct rsvd_bits_validate *rsvd_check,
				   u64 pte)
{
	return rsvd_check->bad_mt_xwr & BIT_ULL(pte & 0x3f);
}

static __always_inline bool is_rsvd_spte(struct rsvd_bits_validate *rsvd_check,
					 u64 spte, int level)
{
	return __is_bad_mt_xwr(rsvd_check, spte) ||
	       __is_rsvd_bits_set(rsvd_check, spte, level);
}

static inline bool spte_can_locklessly_be_made_writable(u64 spte)
{
	if (spte & shadow_mmu_writable_mask) {
		WARN_ON_ONCE(!(spte & shadow_host_writable_mask));
		return true;
	}

	WARN_ON_ONCE(spte & PT_WRITABLE_MASK);
	return false;
}

static inline u64 get_mmio_spte_generation(u64 spte)
{
	u64 gen;

	gen = (spte & MMIO_SPTE_GEN_LOW_MASK) >> MMIO_SPTE_GEN_LOW_SHIFT;
	gen |= (spte & MMIO_SPTE_GEN_HIGH_MASK) >> MMIO_SPTE_GEN_HIGH_SHIFT;
	return gen;
}

bool make_spte(struct kvm_vcpu *vcpu, struct kvm_mmu_page *sp,
<<<<<<< HEAD
	       struct kvm_memory_slot *slot,
=======
	       const struct kvm_memory_slot *slot,
>>>>>>> 754e0b0e
	       unsigned int pte_access, gfn_t gfn, kvm_pfn_t pfn,
	       u64 old_spte, bool prefetch, bool can_unsync,
	       bool host_writable, u64 *new_spte);
u64 make_nonleaf_spte(u64 *child_pt, bool ad_disabled);
u64 make_mmio_spte(struct kvm_vcpu *vcpu, u64 gfn, unsigned int access);
u64 mark_spte_for_access_track(u64 spte);
u64 kvm_mmu_changed_pte_notifier_make_spte(u64 old_spte, kvm_pfn_t new_pfn);

void kvm_mmu_reset_all_pte_masks(void);

#endif<|MERGE_RESOLUTION|>--- conflicted
+++ resolved
@@ -360,11 +360,7 @@
 }
 
 bool make_spte(struct kvm_vcpu *vcpu, struct kvm_mmu_page *sp,
-<<<<<<< HEAD
-	       struct kvm_memory_slot *slot,
-=======
 	       const struct kvm_memory_slot *slot,
->>>>>>> 754e0b0e
 	       unsigned int pte_access, gfn_t gfn, kvm_pfn_t pfn,
 	       u64 old_spte, bool prefetch, bool can_unsync,
 	       bool host_writable, u64 *new_spte);
