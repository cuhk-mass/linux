--- conflicted
+++ resolved
@@ -106,11 +106,6 @@
 		return;
 
 	if (pmc->perf_event && pmc->perf_event->attr.precise_ip) {
-<<<<<<< HEAD
-		/* Indicate PEBS overflow PMI to guest. */
-		skip_pmi = __test_and_set_bit(GLOBAL_STATUS_BUFFER_OVF_BIT,
-					      (unsigned long *)&pmu->global_status);
-=======
 		if (!in_pmi) {
 			/*
 			 * TODO: KVM is currently _choosing_ to not generate records
@@ -124,7 +119,6 @@
 			skip_pmi = __test_and_set_bit(GLOBAL_STATUS_BUFFER_OVF_BIT,
 						      (unsigned long *)&pmu->global_status);
 		}
->>>>>>> 25ac6e0f
 	} else {
 		__set_bit(pmc->idx, (unsigned long *)&pmu->global_status);
 	}
@@ -243,13 +237,8 @@
 			      get_sample_period(pmc, pmc->counter)))
 		return false;
 
-<<<<<<< HEAD
-	if (!test_bit(pmc->idx, (unsigned long *)&pmc_to_pmu(pmc)->pebs_enable) &&
-	    pmc->perf_event->attr.precise_ip)
-=======
 	if (test_bit(pmc->idx, (unsigned long *)&pmc_to_pmu(pmc)->pebs_enable) !=
 	    (!!pmc->perf_event->attr.precise_ip))
->>>>>>> 25ac6e0f
 		return false;
 
 	/* reuse perf_event to serve as pmc_reprogram_counter() does*/
@@ -304,11 +293,7 @@
 	return allow_event;
 }
 
-<<<<<<< HEAD
-void reprogram_counter(struct kvm_pmc *pmc)
-=======
 static void __reprogram_counter(struct kvm_pmc *pmc)
->>>>>>> 25ac6e0f
 {
 	struct kvm_pmu *pmu = pmc_to_pmu(pmc);
 	u64 eventsel = pmc->eventsel;
@@ -363,9 +348,6 @@
 			clear_bit(bit, pmu->reprogram_pmi);
 			continue;
 		}
-<<<<<<< HEAD
-		reprogram_counter(pmc);
-=======
 
 		__reprogram_counter(pmc);
 
@@ -374,7 +356,6 @@
 				__kvm_perf_overflow(pmc, false);
 			pmc->stale_counter = 0;
 		}
->>>>>>> 25ac6e0f
 	}
 
 	/*
@@ -547,20 +528,9 @@
 
 static void kvm_pmu_incr_counter(struct kvm_pmc *pmc)
 {
-<<<<<<< HEAD
-	u64 prev_count;
-
-	prev_count = pmc->counter;
-	pmc->counter = (pmc->counter + 1) & pmc_bitmask(pmc);
-
-	reprogram_counter(pmc);
-	if (pmc->counter < prev_count)
-		__kvm_perf_overflow(pmc, false);
-=======
 	pmc->stale_counter = pmc->counter;
 	pmc->counter = (pmc->counter + 1) & pmc_bitmask(pmc);
 	reprogram_counter(pmc);
->>>>>>> 25ac6e0f
 }
 
 static inline bool eventsel_match_perf_hw_id(struct kvm_pmc *pmc,
