/* SPDX-License-Identifier: GPL-2.0 */
#ifndef _NET_NEIGHBOUR_H
#define _NET_NEIGHBOUR_H

#include <linux/neighbour.h>

/*
 *	Generic neighbour manipulation
 *
 *	Authors:
 *	Pedro Roque		<roque@di.fc.ul.pt>
 *	Alexey Kuznetsov	<kuznet@ms2.inr.ac.ru>
 *
 * 	Changes:
 *
 *	Harald Welte:		<laforge@gnumonks.org>
 *		- Add neighbour cache statistics like rtstat
 */

#include <linux/atomic.h>
#include <linux/refcount.h>
#include <linux/netdevice.h>
#include <linux/skbuff.h>
#include <linux/rcupdate.h>
#include <linux/seq_file.h>
#include <linux/bitmap.h>

#include <linux/err.h>
#include <linux/sysctl.h>
#include <linux/workqueue.h>
#include <net/rtnetlink.h>

/*
 * NUD stands for "neighbor unreachability detection"
 */

#define NUD_IN_TIMER	(NUD_INCOMPLETE|NUD_REACHABLE|NUD_DELAY|NUD_PROBE)
#define NUD_VALID	(NUD_PERMANENT|NUD_NOARP|NUD_REACHABLE|NUD_PROBE|NUD_STALE|NUD_DELAY)
#define NUD_CONNECTED	(NUD_PERMANENT|NUD_NOARP|NUD_REACHABLE)

struct neighbour;

enum {
	NEIGH_VAR_MCAST_PROBES,
	NEIGH_VAR_UCAST_PROBES,
	NEIGH_VAR_APP_PROBES,
	NEIGH_VAR_MCAST_REPROBES,
	NEIGH_VAR_RETRANS_TIME,
	NEIGH_VAR_BASE_REACHABLE_TIME,
	NEIGH_VAR_DELAY_PROBE_TIME,
	NEIGH_VAR_GC_STALETIME,
	NEIGH_VAR_QUEUE_LEN_BYTES,
	NEIGH_VAR_PROXY_QLEN,
	NEIGH_VAR_ANYCAST_DELAY,
	NEIGH_VAR_PROXY_DELAY,
	NEIGH_VAR_LOCKTIME,
#define NEIGH_VAR_DATA_MAX (NEIGH_VAR_LOCKTIME + 1)
	/* Following are used as a second way to access one of the above */
	NEIGH_VAR_QUEUE_LEN, /* same data as NEIGH_VAR_QUEUE_LEN_BYTES */
	NEIGH_VAR_RETRANS_TIME_MS, /* same data as NEIGH_VAR_RETRANS_TIME */
	NEIGH_VAR_BASE_REACHABLE_TIME_MS, /* same data as NEIGH_VAR_BASE_REACHABLE_TIME */
	/* Following are used by "default" only */
	NEIGH_VAR_GC_INTERVAL,
	NEIGH_VAR_GC_THRESH1,
	NEIGH_VAR_GC_THRESH2,
	NEIGH_VAR_GC_THRESH3,
	NEIGH_VAR_MAX
};

struct neigh_parms {
	possible_net_t net;
	struct net_device *dev;
	netdevice_tracker dev_tracker;
	struct list_head list;
	int	(*neigh_setup)(struct neighbour *);
	struct neigh_table *tbl;

	void	*sysctl_table;

	int dead;
	refcount_t refcnt;
	struct rcu_head rcu_head;

	int	reachable_time;
	int	data[NEIGH_VAR_DATA_MAX];
	DECLARE_BITMAP(data_state, NEIGH_VAR_DATA_MAX);
};

static inline void neigh_var_set(struct neigh_parms *p, int index, int val)
{
	set_bit(index, p->data_state);
	p->data[index] = val;
}

#define NEIGH_VAR(p, attr) ((p)->data[NEIGH_VAR_ ## attr])

/* In ndo_neigh_setup, NEIGH_VAR_INIT should be used.
 * In other cases, NEIGH_VAR_SET should be used.
 */
#define NEIGH_VAR_INIT(p, attr, val) (NEIGH_VAR(p, attr) = val)
#define NEIGH_VAR_SET(p, attr, val) neigh_var_set(p, NEIGH_VAR_ ## attr, val)

static inline void neigh_parms_data_state_setall(struct neigh_parms *p)
{
	bitmap_fill(p->data_state, NEIGH_VAR_DATA_MAX);
}

static inline void neigh_parms_data_state_cleanall(struct neigh_parms *p)
{
	bitmap_zero(p->data_state, NEIGH_VAR_DATA_MAX);
}

struct neigh_statistics {
	unsigned long allocs;		/* number of allocated neighs */
	unsigned long destroys;		/* number of destroyed neighs */
	unsigned long hash_grows;	/* number of hash resizes */

	unsigned long res_failed;	/* number of failed resolutions */

	unsigned long lookups;		/* number of lookups */
	unsigned long hits;		/* number of hits (among lookups) */

	unsigned long rcv_probes_mcast;	/* number of received mcast ipv6 */
	unsigned long rcv_probes_ucast; /* number of received ucast ipv6 */

	unsigned long periodic_gc_runs;	/* number of periodic GC runs */
	unsigned long forced_gc_runs;	/* number of forced GC runs */

	unsigned long unres_discards;	/* number of unresolved drops */
	unsigned long table_fulls;      /* times even gc couldn't help */
};

#define NEIGH_CACHE_STAT_INC(tbl, field) this_cpu_inc((tbl)->stats->field)

struct neighbour {
	struct neighbour __rcu	*next;
	struct neigh_table	*tbl;
	struct neigh_parms	*parms;
	unsigned long		confirmed;
	unsigned long		updated;
	rwlock_t		lock;
	refcount_t		refcnt;
	unsigned int		arp_queue_len_bytes;
	struct sk_buff_head	arp_queue;
	struct timer_list	timer;
	unsigned long		used;
	atomic_t		probes;
	u8			nud_state;
	u8			type;
	u8			dead;
	u8			protocol;
	u32			flags;
	seqlock_t		ha_lock;
	unsigned char		ha[ALIGN(MAX_ADDR_LEN, sizeof(unsigned long))] __aligned(8);
	struct hh_cache		hh;
	int			(*output)(struct neighbour *, struct sk_buff *);
	const struct neigh_ops	*ops;
	struct list_head	gc_list;
	struct list_head	managed_list;
	struct rcu_head		rcu;
	struct net_device	*dev;
	netdevice_tracker	dev_tracker;
	u8			primary_key[0];
} __randomize_layout;

struct neigh_ops {
	int			family;
	void			(*solicit)(struct neighbour *, struct sk_buff *);
	void			(*error_report)(struct neighbour *, struct sk_buff *);
	int			(*output)(struct neighbour *, struct sk_buff *);
	int			(*connected_output)(struct neighbour *, struct sk_buff *);
};

struct pneigh_entry {
	struct pneigh_entry	*next;
	possible_net_t		net;
	struct net_device	*dev;
<<<<<<< HEAD
=======
	netdevice_tracker	dev_tracker;
>>>>>>> 754e0b0e
	u32			flags;
	u8			protocol;
	u8			key[];
};

/*
 *	neighbour table manipulation
 */

#define NEIGH_NUM_HASH_RND	4

struct neigh_hash_table {
	struct neighbour __rcu	**hash_buckets;
	unsigned int		hash_shift;
	__u32			hash_rnd[NEIGH_NUM_HASH_RND];
	struct rcu_head		rcu;
};


struct neigh_table {
	int			family;
	unsigned int		entry_size;
	unsigned int		key_len;
	__be16			protocol;
	__u32			(*hash)(const void *pkey,
					const struct net_device *dev,
					__u32 *hash_rnd);
	bool			(*key_eq)(const struct neighbour *, const void *pkey);
	int			(*constructor)(struct neighbour *);
	int			(*pconstructor)(struct pneigh_entry *);
	void			(*pdestructor)(struct pneigh_entry *);
	void			(*proxy_redo)(struct sk_buff *skb);
	int			(*is_multicast)(const void *pkey);
	bool			(*allow_add)(const struct net_device *dev,
					     struct netlink_ext_ack *extack);
	char			*id;
	struct neigh_parms	parms;
	struct list_head	parms_list;
	int			gc_interval;
	int			gc_thresh1;
	int			gc_thresh2;
	int			gc_thresh3;
	unsigned long		last_flush;
	struct delayed_work	gc_work;
	struct delayed_work	managed_work;
	struct timer_list 	proxy_timer;
	struct sk_buff_head	proxy_queue;
	atomic_t		entries;
	atomic_t		gc_entries;
	struct list_head	gc_list;
	struct list_head	managed_list;
	rwlock_t		lock;
	unsigned long		last_rand;
	struct neigh_statistics	__percpu *stats;
	struct neigh_hash_table __rcu *nht;
	struct pneigh_entry	**phash_buckets;
};

enum {
	NEIGH_ARP_TABLE = 0,
	NEIGH_ND_TABLE = 1,
	NEIGH_DN_TABLE = 2,
	NEIGH_NR_TABLES,
	NEIGH_LINK_TABLE = NEIGH_NR_TABLES /* Pseudo table for neigh_xmit */
};

static inline int neigh_parms_family(struct neigh_parms *p)
{
	return p->tbl->family;
}

#define NEIGH_PRIV_ALIGN	sizeof(long long)
#define NEIGH_ENTRY_SIZE(size)	ALIGN((size), NEIGH_PRIV_ALIGN)

static inline void *neighbour_priv(const struct neighbour *n)
{
	return (char *)n + n->tbl->entry_size;
}

/* flags for neigh_update() */
#define NEIGH_UPDATE_F_OVERRIDE			BIT(0)
#define NEIGH_UPDATE_F_WEAK_OVERRIDE		BIT(1)
#define NEIGH_UPDATE_F_OVERRIDE_ISROUTER	BIT(2)
#define NEIGH_UPDATE_F_USE			BIT(3)
#define NEIGH_UPDATE_F_MANAGED			BIT(4)
#define NEIGH_UPDATE_F_EXT_LEARNED		BIT(5)
#define NEIGH_UPDATE_F_ISROUTER			BIT(6)
#define NEIGH_UPDATE_F_ADMIN			BIT(7)

/* In-kernel representation for NDA_FLAGS_EXT flags: */
#define NTF_OLD_MASK		0xff
#define NTF_EXT_SHIFT		8
#define NTF_EXT_MASK		(NTF_EXT_MANAGED)

#define NTF_MANAGED		(NTF_EXT_MANAGED << NTF_EXT_SHIFT)

extern const struct nla_policy nda_policy[];

static inline bool neigh_key_eq16(const struct neighbour *n, const void *pkey)
{
	return *(const u16 *)n->primary_key == *(const u16 *)pkey;
}

static inline bool neigh_key_eq32(const struct neighbour *n, const void *pkey)
{
	return *(const u32 *)n->primary_key == *(const u32 *)pkey;
}

static inline bool neigh_key_eq128(const struct neighbour *n, const void *pkey)
{
	const u32 *n32 = (const u32 *)n->primary_key;
	const u32 *p32 = pkey;

	return ((n32[0] ^ p32[0]) | (n32[1] ^ p32[1]) |
		(n32[2] ^ p32[2]) | (n32[3] ^ p32[3])) == 0;
}

static inline struct neighbour *___neigh_lookup_noref(
	struct neigh_table *tbl,
	bool (*key_eq)(const struct neighbour *n, const void *pkey),
	__u32 (*hash)(const void *pkey,
		      const struct net_device *dev,
		      __u32 *hash_rnd),
	const void *pkey,
	struct net_device *dev)
{
	struct neigh_hash_table *nht = rcu_dereference_bh(tbl->nht);
	struct neighbour *n;
	u32 hash_val;

	hash_val = hash(pkey, dev, nht->hash_rnd) >> (32 - nht->hash_shift);
	for (n = rcu_dereference_bh(nht->hash_buckets[hash_val]);
	     n != NULL;
	     n = rcu_dereference_bh(n->next)) {
		if (n->dev == dev && key_eq(n, pkey))
			return n;
	}

	return NULL;
}

static inline struct neighbour *__neigh_lookup_noref(struct neigh_table *tbl,
						     const void *pkey,
						     struct net_device *dev)
{
	return ___neigh_lookup_noref(tbl, tbl->key_eq, tbl->hash, pkey, dev);
}

static inline void neigh_confirm(struct neighbour *n)
{
	if (n) {
		unsigned long now = jiffies;

		/* avoid dirtying neighbour */
		if (READ_ONCE(n->confirmed) != now)
			WRITE_ONCE(n->confirmed, now);
	}
}

void neigh_table_init(int index, struct neigh_table *tbl);
int neigh_table_clear(int index, struct neigh_table *tbl);
struct neighbour *neigh_lookup(struct neigh_table *tbl, const void *pkey,
			       struct net_device *dev);
struct neighbour *neigh_lookup_nodev(struct neigh_table *tbl, struct net *net,
				     const void *pkey);
struct neighbour *__neigh_create(struct neigh_table *tbl, const void *pkey,
				 struct net_device *dev, bool want_ref);
static inline struct neighbour *neigh_create(struct neigh_table *tbl,
					     const void *pkey,
					     struct net_device *dev)
{
	return __neigh_create(tbl, pkey, dev, true);
}
void neigh_destroy(struct neighbour *neigh);
int __neigh_event_send(struct neighbour *neigh, struct sk_buff *skb,
		       const bool immediate_ok);
int neigh_update(struct neighbour *neigh, const u8 *lladdr, u8 new, u32 flags,
		 u32 nlmsg_pid);
void __neigh_set_probe_once(struct neighbour *neigh);
bool neigh_remove_one(struct neighbour *ndel, struct neigh_table *tbl);
void neigh_changeaddr(struct neigh_table *tbl, struct net_device *dev);
int neigh_ifdown(struct neigh_table *tbl, struct net_device *dev);
int neigh_carrier_down(struct neigh_table *tbl, struct net_device *dev);
int neigh_resolve_output(struct neighbour *neigh, struct sk_buff *skb);
int neigh_connected_output(struct neighbour *neigh, struct sk_buff *skb);
int neigh_direct_output(struct neighbour *neigh, struct sk_buff *skb);
struct neighbour *neigh_event_ns(struct neigh_table *tbl,
						u8 *lladdr, void *saddr,
						struct net_device *dev);

struct neigh_parms *neigh_parms_alloc(struct net_device *dev,
				      struct neigh_table *tbl);
void neigh_parms_release(struct neigh_table *tbl, struct neigh_parms *parms);

static inline
struct net *neigh_parms_net(const struct neigh_parms *parms)
{
	return read_pnet(&parms->net);
}

unsigned long neigh_rand_reach_time(unsigned long base);

void pneigh_enqueue(struct neigh_table *tbl, struct neigh_parms *p,
		    struct sk_buff *skb);
struct pneigh_entry *pneigh_lookup(struct neigh_table *tbl, struct net *net,
				   const void *key, struct net_device *dev,
				   int creat);
struct pneigh_entry *__pneigh_lookup(struct neigh_table *tbl, struct net *net,
				     const void *key, struct net_device *dev);
int pneigh_delete(struct neigh_table *tbl, struct net *net, const void *key,
		  struct net_device *dev);

static inline struct net *pneigh_net(const struct pneigh_entry *pneigh)
{
	return read_pnet(&pneigh->net);
}

void neigh_app_ns(struct neighbour *n);
void neigh_for_each(struct neigh_table *tbl,
		    void (*cb)(struct neighbour *, void *), void *cookie);
void __neigh_for_each_release(struct neigh_table *tbl,
			      int (*cb)(struct neighbour *));
int neigh_xmit(int fam, struct net_device *, const void *, struct sk_buff *);
void pneigh_for_each(struct neigh_table *tbl,
		     void (*cb)(struct pneigh_entry *));

struct neigh_seq_state {
	struct seq_net_private p;
	struct neigh_table *tbl;
	struct neigh_hash_table *nht;
	void *(*neigh_sub_iter)(struct neigh_seq_state *state,
				struct neighbour *n, loff_t *pos);
	unsigned int bucket;
	unsigned int flags;
#define NEIGH_SEQ_NEIGH_ONLY	0x00000001
#define NEIGH_SEQ_IS_PNEIGH	0x00000002
#define NEIGH_SEQ_SKIP_NOARP	0x00000004
};
void *neigh_seq_start(struct seq_file *, loff_t *, struct neigh_table *,
		      unsigned int);
void *neigh_seq_next(struct seq_file *, void *, loff_t *);
void neigh_seq_stop(struct seq_file *, void *);

int neigh_proc_dointvec(struct ctl_table *ctl, int write,
			void *buffer, size_t *lenp, loff_t *ppos);
int neigh_proc_dointvec_jiffies(struct ctl_table *ctl, int write,
				void *buffer,
				size_t *lenp, loff_t *ppos);
int neigh_proc_dointvec_ms_jiffies(struct ctl_table *ctl, int write,
				   void *buffer, size_t *lenp, loff_t *ppos);

int neigh_sysctl_register(struct net_device *dev, struct neigh_parms *p,
			  proc_handler *proc_handler);
void neigh_sysctl_unregister(struct neigh_parms *p);

static inline void __neigh_parms_put(struct neigh_parms *parms)
{
	refcount_dec(&parms->refcnt);
}

static inline struct neigh_parms *neigh_parms_clone(struct neigh_parms *parms)
{
	refcount_inc(&parms->refcnt);
	return parms;
}

/*
 *	Neighbour references
 */

static inline void neigh_release(struct neighbour *neigh)
{
	if (refcount_dec_and_test(&neigh->refcnt))
		neigh_destroy(neigh);
}

static inline struct neighbour * neigh_clone(struct neighbour *neigh)
{
	if (neigh)
		refcount_inc(&neigh->refcnt);
	return neigh;
}

#define neigh_hold(n)	refcount_inc(&(n)->refcnt)

static __always_inline int neigh_event_send_probe(struct neighbour *neigh,
						  struct sk_buff *skb,
						  const bool immediate_ok)
{
	unsigned long now = jiffies;

	if (READ_ONCE(neigh->used) != now)
		WRITE_ONCE(neigh->used, now);
	if (!(neigh->nud_state & (NUD_CONNECTED | NUD_DELAY | NUD_PROBE)))
		return __neigh_event_send(neigh, skb, immediate_ok);
	return 0;
}

static inline int neigh_event_send(struct neighbour *neigh, struct sk_buff *skb)
{
	return neigh_event_send_probe(neigh, skb, true);
}

#if IS_ENABLED(CONFIG_BRIDGE_NETFILTER)
static inline int neigh_hh_bridge(struct hh_cache *hh, struct sk_buff *skb)
{
	unsigned int seq, hh_alen;

	do {
		seq = read_seqbegin(&hh->hh_lock);
		hh_alen = HH_DATA_ALIGN(ETH_HLEN);
		memcpy(skb->data - hh_alen, hh->hh_data, ETH_ALEN + hh_alen - ETH_HLEN);
	} while (read_seqretry(&hh->hh_lock, seq));
	return 0;
}
#endif

static inline int neigh_hh_output(const struct hh_cache *hh, struct sk_buff *skb)
{
	unsigned int hh_alen = 0;
	unsigned int seq;
	unsigned int hh_len;

	do {
		seq = read_seqbegin(&hh->hh_lock);
		hh_len = READ_ONCE(hh->hh_len);
		if (likely(hh_len <= HH_DATA_MOD)) {
			hh_alen = HH_DATA_MOD;

			/* skb_push() would proceed silently if we have room for
			 * the unaligned size but not for the aligned size:
			 * check headroom explicitly.
			 */
			if (likely(skb_headroom(skb) >= HH_DATA_MOD)) {
				/* this is inlined by gcc */
				memcpy(skb->data - HH_DATA_MOD, hh->hh_data,
				       HH_DATA_MOD);
			}
		} else {
			hh_alen = HH_DATA_ALIGN(hh_len);

			if (likely(skb_headroom(skb) >= hh_alen)) {
				memcpy(skb->data - hh_alen, hh->hh_data,
				       hh_alen);
			}
		}
	} while (read_seqretry(&hh->hh_lock, seq));

	if (WARN_ON_ONCE(skb_headroom(skb) < hh_alen)) {
		kfree_skb(skb);
		return NET_XMIT_DROP;
	}

	__skb_push(skb, hh_len);
	return dev_queue_xmit(skb);
}

static inline int neigh_output(struct neighbour *n, struct sk_buff *skb,
			       bool skip_cache)
{
	const struct hh_cache *hh = &n->hh;

	/* n->nud_state and hh->hh_len could be changed under us.
	 * neigh_hh_output() is taking care of the race later.
	 */
	if (!skip_cache &&
	    (READ_ONCE(n->nud_state) & NUD_CONNECTED) &&
	    READ_ONCE(hh->hh_len))
		return neigh_hh_output(hh, skb);

	return n->output(n, skb);
}

static inline struct neighbour *
__neigh_lookup(struct neigh_table *tbl, const void *pkey, struct net_device *dev, int creat)
{
	struct neighbour *n = neigh_lookup(tbl, pkey, dev);

	if (n || !creat)
		return n;

	n = neigh_create(tbl, pkey, dev);
	return IS_ERR(n) ? NULL : n;
}

static inline struct neighbour *
__neigh_lookup_errno(struct neigh_table *tbl, const void *pkey,
  struct net_device *dev)
{
	struct neighbour *n = neigh_lookup(tbl, pkey, dev);

	if (n)
		return n;

	return neigh_create(tbl, pkey, dev);
}

struct neighbour_cb {
	unsigned long sched_next;
	unsigned int flags;
};

#define LOCALLY_ENQUEUED 0x1

#define NEIGH_CB(skb)	((struct neighbour_cb *)(skb)->cb)

static inline void neigh_ha_snapshot(char *dst, const struct neighbour *n,
				     const struct net_device *dev)
{
	unsigned int seq;

	do {
		seq = read_seqbegin(&n->ha_lock);
		memcpy(dst, n->ha, dev->addr_len);
	} while (read_seqretry(&n->ha_lock, seq));
}

static inline void neigh_update_is_router(struct neighbour *neigh, u32 flags,
					  int *notify)
{
	u8 ndm_flags = 0;

	ndm_flags |= (flags & NEIGH_UPDATE_F_ISROUTER) ? NTF_ROUTER : 0;
	if ((neigh->flags ^ ndm_flags) & NTF_ROUTER) {
		if (ndm_flags & NTF_ROUTER)
			neigh->flags |= NTF_ROUTER;
		else
			neigh->flags &= ~NTF_ROUTER;
		*notify = 1;
	}
}
#endif<|MERGE_RESOLUTION|>--- conflicted
+++ resolved
@@ -175,10 +175,7 @@
 	struct pneigh_entry	*next;
 	possible_net_t		net;
 	struct net_device	*dev;
-<<<<<<< HEAD
-=======
 	netdevice_tracker	dev_tracker;
->>>>>>> 754e0b0e
 	u32			flags;
 	u8			protocol;
 	u8			key[];
