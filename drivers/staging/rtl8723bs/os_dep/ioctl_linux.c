--- conflicted
+++ resolved
@@ -1337,330 +1337,6 @@
 
 /*  copy from net/wireless/wext.c end */
 
-<<<<<<< HEAD
-static int rtw_ioctl_wext_private(struct net_device *dev, union iwreq_data *wrq_data)
-{
-	int err = 0;
-	u8 *input = NULL;
-	u32 input_len = 0;
-	const char delim[] = " ";
-	u8 *output = NULL;
-	u32 output_len = 0;
-	u32 count = 0;
-	u8 *buffer = NULL;
-	u32 buffer_len = 0;
-	char *ptr = NULL;
-	u8 cmdname[17] = {0}; /*  IFNAMSIZ+1 */
-	u32 cmdlen;
-	s32 len;
-	u8 *extra = NULL;
-	u32 extra_size = 0;
-
-	s32 k;
-	const iw_handler *priv;		/* Private ioctl */
-	const struct iw_priv_args *priv_args;	/* Private ioctl description */
-	u32 num_priv_args;			/* Number of descriptions */
-	iw_handler handler;
-	int temp;
-	int subcmd = 0;				/* sub-ioctl index */
-	int offset = 0;				/* Space for sub-ioctl index */
-
-	union iwreq_data wdata;
-
-
-	memcpy(&wdata, wrq_data, sizeof(wdata));
-
-	input_len = 2048;
-	input = rtw_zmalloc(input_len);
-	if (NULL == input)
-		return -ENOMEM;
-	if (copy_from_user(input, wdata.data.pointer, input_len)) {
-		err = -EFAULT;
-		goto exit;
-	}
-	ptr = input;
-	len = strlen(input);
-
-	sscanf(ptr, "%16s", cmdname);
-	cmdlen = strlen(cmdname);
-
-	/*  skip command string */
-	if (cmdlen > 0)
-		cmdlen += 1; /*  skip one space */
-	ptr += cmdlen;
-	len -= cmdlen;
-
-	priv = rtw_private_handler;
-	priv_args = rtw_private_args;
-	num_priv_args = ARRAY_SIZE(rtw_private_args);
-
-	if (num_priv_args == 0) {
-		err = -EOPNOTSUPP;
-		goto exit;
-	}
-
-	/* Search the correct ioctl */
-	k = -1;
-	while ((++k < num_priv_args) && strcmp(priv_args[k].name, cmdname));
-
-	/* If not found... */
-	if (k == num_priv_args) {
-		err = -EOPNOTSUPP;
-		goto exit;
-	}
-
-	/* Watch out for sub-ioctls ! */
-	if (priv_args[k].cmd < SIOCDEVPRIVATE) {
-		int j = -1;
-
-		/* Find the matching *real* ioctl */
-		while ((++j < num_priv_args) && ((priv_args[j].name[0] != '\0') ||
-			(priv_args[j].set_args != priv_args[k].set_args) ||
-			(priv_args[j].get_args != priv_args[k].get_args)));
-
-		/* If not found... */
-		if (j == num_priv_args) {
-			err = -EINVAL;
-			goto exit;
-		}
-
-		/* Save sub-ioctl number */
-		subcmd = priv_args[k].cmd;
-		/* Reserve one int (simplify alignment issues) */
-		offset = sizeof(__u32);
-		/* Use real ioctl definition from now on */
-		k = j;
-	}
-
-	buffer = rtw_zmalloc(4096);
-	if (NULL == buffer) {
-		err = -ENOMEM;
-		goto exit;
-	}
-
-	/* If we have to set some data */
-	if ((priv_args[k].set_args & IW_PRIV_TYPE_MASK) &&
-		(priv_args[k].set_args & IW_PRIV_SIZE_MASK)) {
-		u8 *str;
-
-		switch (priv_args[k].set_args & IW_PRIV_TYPE_MASK) {
-		case IW_PRIV_TYPE_BYTE:
-			/* Fetch args */
-			count = 0;
-			do {
-				str = strsep(&ptr, delim);
-				if (NULL == str)
-					break;
-				sscanf(str, "%i", &temp);
-				buffer[count++] = (u8)temp;
-			} while (1);
-			buffer_len = count;
-
-			/* Number of args to fetch */
-			wdata.data.length = count;
-			if (wdata.data.length > (priv_args[k].set_args & IW_PRIV_SIZE_MASK))
-				wdata.data.length = priv_args[k].set_args & IW_PRIV_SIZE_MASK;
-
-			break;
-
-		case IW_PRIV_TYPE_INT:
-			/* Fetch args */
-			count = 0;
-			do {
-				str = strsep(&ptr, delim);
-				if (NULL == str)
-					break;
-				sscanf(str, "%i", &temp);
-				((s32 *)buffer)[count++] = (s32)temp;
-			} while (1);
-			buffer_len = count * sizeof(s32);
-
-			/* Number of args to fetch */
-			wdata.data.length = count;
-			if (wdata.data.length > (priv_args[k].set_args & IW_PRIV_SIZE_MASK))
-				wdata.data.length = priv_args[k].set_args & IW_PRIV_SIZE_MASK;
-
-			break;
-
-		case IW_PRIV_TYPE_CHAR:
-			if (len > 0) {
-				/* Size of the string to fetch */
-				wdata.data.length = len;
-				if (wdata.data.length > (priv_args[k].set_args & IW_PRIV_SIZE_MASK))
-					wdata.data.length = priv_args[k].set_args & IW_PRIV_SIZE_MASK;
-
-				/* Fetch string */
-				memcpy(buffer, ptr, wdata.data.length);
-			} else {
-				wdata.data.length = 1;
-				buffer[0] = '\0';
-			}
-			buffer_len = wdata.data.length;
-			break;
-
-		default:
-			err = -1;
-			goto exit;
-		}
-
-		if ((priv_args[k].set_args & IW_PRIV_SIZE_FIXED) &&
-			(wdata.data.length != (priv_args[k].set_args & IW_PRIV_SIZE_MASK))) {
-			err = -EINVAL;
-			goto exit;
-		}
-	} else { /* if args to set */
-		wdata.data.length = 0L;
-	}
-
-	/* Those two tests are important. They define how the driver
-	* will have to handle the data */
-	if ((priv_args[k].set_args & IW_PRIV_SIZE_FIXED) &&
-		((get_priv_size(priv_args[k].set_args) + offset) <= IFNAMSIZ)) {
-		/* First case : all SET args fit within wrq */
-		if (offset)
-			wdata.mode = subcmd;
-		memcpy(wdata.name + offset, buffer, IFNAMSIZ - offset);
-	} else {
-		if ((priv_args[k].set_args == 0) &&
-			(priv_args[k].get_args & IW_PRIV_SIZE_FIXED) &&
-			(get_priv_size(priv_args[k].get_args) <= IFNAMSIZ)) {
-			/* Second case : no SET args, GET args fit within wrq */
-			if (offset)
-				wdata.mode = subcmd;
-		} else {
-			/* Third case : args won't fit in wrq, or variable number of args */
-			if (copy_to_user(wdata.data.pointer, buffer, buffer_len)) {
-				err = -EFAULT;
-				goto exit;
-			}
-			wdata.data.flags = subcmd;
-		}
-	}
-
-	kfree(input);
-	input = NULL;
-
-	extra_size = 0;
-	if (IW_IS_SET(priv_args[k].cmd)) {
-		/* Size of set arguments */
-		extra_size = get_priv_size(priv_args[k].set_args);
-
-		/* Does it fits in iwr ? */
-		if ((priv_args[k].set_args & IW_PRIV_SIZE_FIXED) &&
-			((extra_size + offset) <= IFNAMSIZ))
-			extra_size = 0;
-	} else {
-		/* Size of get arguments */
-		extra_size = get_priv_size(priv_args[k].get_args);
-
-		/* Does it fits in iwr ? */
-		if ((priv_args[k].get_args & IW_PRIV_SIZE_FIXED) &&
-			(extra_size <= IFNAMSIZ))
-			extra_size = 0;
-	}
-
-	if (extra_size == 0) {
-		extra = (u8 *)&wdata;
-		kfree(buffer);
-		buffer = NULL;
-	} else
-		extra = buffer;
-
-	handler = priv[priv_args[k].cmd - SIOCIWFIRSTPRIV];
-	err = handler(dev, NULL, &wdata, extra);
-
-	/* If we have to get some data */
-	if ((priv_args[k].get_args & IW_PRIV_TYPE_MASK) &&
-		(priv_args[k].get_args & IW_PRIV_SIZE_MASK)) {
-		int j;
-		int n = 0;	/* number of args */
-		u8 str[20] = {0};
-
-		/* Check where is the returned data */
-		if ((priv_args[k].get_args & IW_PRIV_SIZE_FIXED) &&
-			(get_priv_size(priv_args[k].get_args) <= IFNAMSIZ))
-			n = priv_args[k].get_args & IW_PRIV_SIZE_MASK;
-		else
-			n = wdata.data.length;
-
-		output = rtw_zmalloc(4096);
-		if (NULL == output) {
-			err =  -ENOMEM;
-			goto exit;
-		}
-
-		switch (priv_args[k].get_args & IW_PRIV_TYPE_MASK) {
-		case IW_PRIV_TYPE_BYTE:
-			/* Display args */
-			for (j = 0; j < n; j++) {
-				len = scnprintf(str, sizeof(str), "%d  ", extra[j]);
-				output_len = strlen(output);
-				if ((output_len + len + 1) > 4096) {
-					err = -E2BIG;
-					goto exit;
-				}
-				memcpy(output+output_len, str, len);
-			}
-			break;
-
-		case IW_PRIV_TYPE_INT:
-			/* Display args */
-			for (j = 0; j < n; j++) {
-				len = scnprintf(str, sizeof(str), "%d  ", ((__s32 *)extra)[j]);
-				output_len = strlen(output);
-				if ((output_len + len + 1) > 4096) {
-					err = -E2BIG;
-					goto exit;
-				}
-				memcpy(output+output_len, str, len);
-			}
-			break;
-
-		case IW_PRIV_TYPE_CHAR:
-			/* Display args */
-			memcpy(output, extra, n);
-			break;
-
-		default:
-			err = -1;
-			goto exit;
-		}
-
-		output_len = strlen(output) + 1;
-		wrq_data->data.length = output_len;
-		if (copy_to_user(wrq_data->data.pointer, output, output_len)) {
-			err = -EFAULT;
-			goto exit;
-		}
-	} else { /* if args to set */
-		wrq_data->data.length = 0;
-	}
-
-exit:
-	kfree(input);
-	kfree(buffer);
-	kfree(output);
-
-	return err;
-}
-
-int rtw_siocdevprivate(struct net_device *dev, struct ifreq *rq,
-		       void __user *data, int cmd)
-{
-	struct iwreq *wrq = (struct iwreq *)rq;
-
-	/* little hope of fixing this, better remove the whole function */
-	if (in_compat_syscall())
-		return -EOPNOTSUPP;
-
-	if (cmd != SIOCDEVPRIVATE)
-		return -EOPNOTSUPP;
-
-	return rtw_ioctl_wext_private(dev, &wrq->u);
-}
-
-=======
->>>>>>> 4adb389e
 int rtw_ioctl(struct net_device *dev, struct ifreq *rq, int cmd)
 {
 	struct iwreq *wrq = (struct iwreq *)rq;
