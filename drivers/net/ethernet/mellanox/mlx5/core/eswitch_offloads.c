--- conflicted
+++ resolved
@@ -2131,17 +2131,13 @@
 {
 	int err;
 
-<<<<<<< HEAD
-	err = esw_offloads_steering_init(esw);
-=======
 	if (MLX5_CAP_ESW_FLOWTABLE_FDB(esw->dev, reformat) &&
 	    MLX5_CAP_ESW_FLOWTABLE_FDB(esw->dev, decap))
 		esw->offloads.encap = DEVLINK_ESWITCH_ENCAP_MODE_BASIC;
 	else
 		esw->offloads.encap = DEVLINK_ESWITCH_ENCAP_MODE_NONE;
 
-	err = esw_offloads_steering_init(esw, vf_nvports, total_nvports);
->>>>>>> ef1ce7d7
+	err = esw_offloads_steering_init(esw);
 	if (err)
 		return err;
 
