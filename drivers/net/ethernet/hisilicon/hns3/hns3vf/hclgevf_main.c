--- conflicted
+++ resolved
@@ -1906,7 +1906,6 @@
 			delta = round_jiffies_relative(HZ) - delta;
 			goto out;
 		}
-<<<<<<< HEAD
 	}
 
 	hdev->serv_processed_cnt++;
@@ -1918,19 +1917,6 @@
 		goto out;
 	}
 
-=======
-	}
-
-	hdev->serv_processed_cnt++;
-	if (!(hdev->serv_processed_cnt % HCLGEVF_KEEP_ALIVE_TASK_INTERVAL))
-		hclgevf_keep_alive(hdev);
-
-	if (test_bit(HCLGEVF_STATE_DOWN, &hdev->state)) {
-		hdev->last_serv_processed = jiffies;
-		goto out;
-	}
-
->>>>>>> 77a36a3a
 	if (!(hdev->serv_processed_cnt % HCLGEVF_STATS_TIMER_INTERVAL))
 		hclgevf_tqps_update_stats(handle);
 
@@ -1944,19 +1930,11 @@
 	hclgevf_sync_vlan_filter(hdev);
 
 	hdev->last_serv_processed = jiffies;
-<<<<<<< HEAD
 
 out:
 	hclgevf_task_schedule(hdev, delta);
 }
 
-=======
-
-out:
-	hclgevf_task_schedule(hdev, delta);
-}
-
->>>>>>> 77a36a3a
 static void hclgevf_service_task(struct work_struct *work)
 {
 	struct hclgevf_dev *hdev = container_of(work, struct hclgevf_dev,
