--- conflicted
+++ resolved
@@ -231,18 +231,12 @@
  */
 static int rt2800usb_autorun_detect(struct rt2x00_dev *rt2x00dev)
 {
-<<<<<<< HEAD
-	__le32 reg;
-	u32 fw_mode;
-
-=======
 	__le32 *reg;
 	u32 fw_mode;
 
 	reg = kmalloc(sizeof(*reg), GFP_KERNEL);
 	if (reg == NULL)
 		return -ENOMEM;
->>>>>>> ae34a78c
 	/* cannot use rt2x00usb_register_read here as it uses different
 	 * mode (MULTI_READ vs. DEVICE_MODE) and does not pass the
 	 * magic value USB_MODE_AUTORUN (0x11) to the device, thus the
@@ -250,14 +244,9 @@
 	 */
 	rt2x00usb_vendor_request(rt2x00dev, USB_DEVICE_MODE,
 				 USB_VENDOR_REQUEST_IN, 0, USB_MODE_AUTORUN,
-<<<<<<< HEAD
-				 &reg, sizeof(reg), REGISTER_TIMEOUT_FIRMWARE);
-	fw_mode = le32_to_cpu(reg);
-=======
 				 reg, sizeof(*reg), REGISTER_TIMEOUT_FIRMWARE);
 	fw_mode = le32_to_cpu(*reg);
 	kfree(reg);
->>>>>>> ae34a78c
 
 	if ((fw_mode & 0x00000003) == 2)
 		return 1;
@@ -294,14 +283,10 @@
 	/*
 	 * Write firmware to device.
 	 */
-<<<<<<< HEAD
-	if (rt2800usb_autorun_detect(rt2x00dev)) {
-=======
 	retval = rt2800usb_autorun_detect(rt2x00dev);
 	if (retval < 0)
 		return retval;
 	if (retval) {
->>>>>>> ae34a78c
 		rt2x00_info(rt2x00dev,
 			    "Firmware loading not required - NIC in AutoRun mode\n");
 	} else {
@@ -786,16 +771,12 @@
  */
 static int rt2800usb_efuse_detect(struct rt2x00_dev *rt2x00dev)
 {
-<<<<<<< HEAD
-	if (rt2800usb_autorun_detect(rt2x00dev))
-=======
 	int retval;
 
 	retval = rt2800usb_autorun_detect(rt2x00dev);
 	if (retval < 0)
 		return retval;
 	if (retval)
->>>>>>> ae34a78c
 		return 1;
 	return rt2800_efuse_detect(rt2x00dev);
 }
@@ -804,14 +785,10 @@
 {
 	int retval;
 
-<<<<<<< HEAD
-	if (rt2800usb_efuse_detect(rt2x00dev))
-=======
 	retval = rt2800usb_efuse_detect(rt2x00dev);
 	if (retval < 0)
 		return retval;
 	if (retval)
->>>>>>> ae34a78c
 		retval = rt2800_read_eeprom_efuse(rt2x00dev);
 	else
 		retval = rt2x00usb_eeprom_read(rt2x00dev, rt2x00dev->eeprom,
