--- conflicted
+++ resolved
@@ -1186,16 +1186,10 @@
 		res = platform_get_resource(pdev, IORESOURCE_MEM, i);
 		if (!res)
 			return -ENODEV;
-<<<<<<< HEAD
 		smmu->regs[i] = devm_ioremap_resource(&pdev->dev, res);
 		if (IS_ERR(smmu->regs[i]))
 			return PTR_ERR(smmu->regs[i]);
-=======
-		smmu->regs[i] = devm_request_and_ioremap(&pdev->dev, res);
-		if (!smmu->regs[i])
-			return -EBUSY;
 		smmu->rege[i] = smmu->regs[i] + resource_size(res) - 1;
->>>>>>> 604542b8
 	}
 	/* Same as "mc" 1st regiter block start address */
 	smmu->regbase = (void __iomem *)((u32)smmu->regs[0] & PAGE_MASK);
