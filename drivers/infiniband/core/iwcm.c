--- conflicted
+++ resolved
@@ -504,11 +504,7 @@
 static int iw_cm_map(struct iw_cm_id *cm_id, bool active)
 {
 	const char *devname = dev_name(&cm_id->device->dev);
-<<<<<<< HEAD
-	const char *ifname = cm_id->device->iwcm->ifname;
-=======
 	const char *ifname = cm_id->device->iw_ifname;
->>>>>>> 0ecfebd2
 	struct iwpm_dev_data pm_reg_msg = {};
 	struct iwpm_sa_data pm_msg;
 	int status;
@@ -530,11 +526,7 @@
 	cm_id->mapped = true;
 	pm_msg.loc_addr = cm_id->local_addr;
 	pm_msg.rem_addr = cm_id->remote_addr;
-<<<<<<< HEAD
-	pm_msg.flags = (cm_id->device->iwcm->driver_flags & IW_F_NO_PORT_MAP) ?
-=======
 	pm_msg.flags = (cm_id->device->iw_driver_flags & IW_F_NO_PORT_MAP) ?
->>>>>>> 0ecfebd2
 		       IWPM_FLAGS_NO_PORT_MAP : 0;
 	if (active)
 		status = iwpm_add_and_query_mapping(&pm_msg,
