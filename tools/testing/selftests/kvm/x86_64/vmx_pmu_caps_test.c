// SPDX-License-Identifier: GPL-2.0
/*
 * Test for VMX-pmu perf capability msr
 *
 * Copyright (C) 2021 Intel Corporation
 *
 * Test to check the effect of various CPUID settings on
 * MSR_IA32_PERF_CAPABILITIES MSR, and check that what
 * we write with KVM_SET_MSR is _not_ modified by the guest
 * and check it can be retrieved with KVM_GET_MSR, also test
 * the invalid LBR formats are rejected.
 */

#define _GNU_SOURCE /* for program_invocation_short_name */
#include <sys/ioctl.h>
#include <pthread.h>

#include "kvm_util.h"
#include "vmx.h"

#define PMU_CAP_FW_WRITES	(1ULL << 13)
#define PMU_CAP_LBR_FMT		0x3f
union cpuid10_eax {
	struct {
		unsigned int version_id:8;
		unsigned int num_counters:8;
		unsigned int bit_width:8;
		unsigned int mask_length:8;
	} split;
	unsigned int full;
};

union perf_capabilities {
	struct {
		u64	lbr_format:6;
		u64	pebs_trap:1;
		u64	pebs_arch_reg:1;
		u64	pebs_format:4;
		u64	smm_freeze:1;
		u64	full_width_write:1;
		u64 pebs_baseline:1;
		u64	perf_metrics:1;
		u64	pebs_output_pt_available:1;
		u64	anythread_deprecated:1;
	};
	u64	capabilities;
};

static struct kvm_vm *vm;
static struct kvm_vcpu *vcpu;

static void guest_code(void)
{
	wrmsr(MSR_IA32_PERF_CAPABILITIES, PMU_CAP_LBR_FMT);
}

static void *run_vcpu(void *ignore)
{
	vcpu_run(vcpu);

	TEST_ASSERT(!_vcpu_set_msr(vcpu, MSR_IA32_PERF_CAPABILITIES, 0),
		    "Update PERF_CAPABILITIES after VCPU_RUN didn't fail.");

	return NULL;
}

int main(int argc, char *argv[])
{
<<<<<<< HEAD
	const struct kvm_cpuid_entry2 *entry_a_0;
	struct kvm_vm *vm;
	struct kvm_vcpu *vcpu;
	int ret;
=======
	pthread_t cpu_thread;
	const struct kvm_cpuid_entry2 *entry_a_0;
>>>>>>> 25ac6e0f
	union cpuid10_eax eax;
	union perf_capabilities host_cap;
	uint64_t val;

	host_cap.capabilities = kvm_get_feature_msr(MSR_IA32_PERF_CAPABILITIES);
	host_cap.capabilities &= (PMU_CAP_FW_WRITES | PMU_CAP_LBR_FMT);

	/* Create VM */
<<<<<<< HEAD
	vm = vm_create_with_one_vcpu(&vcpu, guest_code);

	TEST_REQUIRE(kvm_cpu_has(X86_FEATURE_PDCM));

	TEST_REQUIRE(kvm_get_cpuid_max_basic() >= 0xa);
	entry_a_0 = kvm_get_supported_cpuid_entry(0xa);

	eax.full = entry_a_0->eax;
	__TEST_REQUIRE(eax.split.version_id, "PMU is not supported by the vCPU");

	/* testcase 1, set capabilities when we have PDCM bit */
	vcpu_set_msr(vcpu, MSR_IA32_PERF_CAPABILITIES, PMU_CAP_FW_WRITES);

	/* check capabilities can be retrieved with KVM_GET_MSR */
	ASSERT_EQ(vcpu_get_msr(vcpu, MSR_IA32_PERF_CAPABILITIES), PMU_CAP_FW_WRITES);

	/* check whatever we write with KVM_SET_MSR is _not_ modified */
	vcpu_run(vcpu);
	ASSERT_EQ(vcpu_get_msr(vcpu, MSR_IA32_PERF_CAPABILITIES), PMU_CAP_FW_WRITES);

	/* testcase 2, check valid LBR formats are accepted */
	vcpu_set_msr(vcpu, MSR_IA32_PERF_CAPABILITIES, 0);
	ASSERT_EQ(vcpu_get_msr(vcpu, MSR_IA32_PERF_CAPABILITIES), 0);

	vcpu_set_msr(vcpu, MSR_IA32_PERF_CAPABILITIES, host_cap.lbr_format);
	ASSERT_EQ(vcpu_get_msr(vcpu, MSR_IA32_PERF_CAPABILITIES), (u64)host_cap.lbr_format);

	/*
	 * Testcase 3, check that an "invalid" LBR format is rejected.  Only an
	 * exact match of the host's format (and 0/disabled) is allowed.
	 */
	for (val = 1; val <= PMU_CAP_LBR_FMT; val++) {
		if (val == (host_cap.capabilities & PMU_CAP_LBR_FMT))
			continue;

		ret = _vcpu_set_msr(vcpu, MSR_IA32_PERF_CAPABILITIES, val);
		TEST_ASSERT(!ret, "Bad LBR FMT = 0x%lx didn't fail", val);
	}
=======
	vm = vm_create(1);
	vcpu = vm_vcpu_add(vm, 1, guest_code);

	TEST_REQUIRE(kvm_cpu_has(X86_FEATURE_PDCM));

	TEST_REQUIRE(kvm_get_cpuid_max_basic() >= 0xa);
	entry_a_0 = kvm_get_supported_cpuid_entry(0xa);

	eax.full = entry_a_0->eax;
	__TEST_REQUIRE(eax.split.version_id, "PMU is not supported by the vCPU");

	/* testcase 1, set capabilities when we have PDCM bit */
	vcpu_set_msr(vcpu, MSR_IA32_PERF_CAPABILITIES, PMU_CAP_FW_WRITES);
	ASSERT_EQ(vcpu_get_msr(vcpu, MSR_IA32_PERF_CAPABILITIES), PMU_CAP_FW_WRITES);

	/* testcase 2, check value zero (which disables all features) is accepted */
	vcpu_set_msr(vcpu, MSR_IA32_PERF_CAPABILITIES, 0);
	ASSERT_EQ(vcpu_get_msr(vcpu, MSR_IA32_PERF_CAPABILITIES), 0);

	/* testcase 3, check valid LBR formats are accepted */
	vcpu_set_msr(vcpu, MSR_IA32_PERF_CAPABILITIES, host_cap.lbr_format);
	ASSERT_EQ(vcpu_get_msr(vcpu, MSR_IA32_PERF_CAPABILITIES), (u64)host_cap.lbr_format);

	/*
	 * Testcase 4, check that an "invalid" LBR format is rejected.  Only an
	 * exact match of the host's format (and 0/disabled) is allowed.
	 */
	for (val = 1; val <= PMU_CAP_LBR_FMT; val++) {
		if (val == host_cap.lbr_format)
			continue;

		TEST_ASSERT(!_vcpu_set_msr(vcpu, MSR_IA32_PERF_CAPABILITIES, val),
			    "Bad LBR FMT = 0x%lx didn't fail", val);
	}

	/* Testcase 5, check whatever use space writes is _not_ modified after VCPU_RUN */
	vcpu_set_msr(vcpu, MSR_IA32_PERF_CAPABILITIES, host_cap.capabilities);

	pthread_create(&cpu_thread, NULL, run_vcpu, NULL);
	pthread_join(cpu_thread, NULL);

	TEST_ASSERT(!_vcpu_set_msr(vcpu, MSR_IA32_PERF_CAPABILITIES, 0),
		    "Update PERF_CAPABILITIES after VCPU_RUN didn't fail.");

	ASSERT_EQ(vcpu_get_msr(vcpu, MSR_IA32_PERF_CAPABILITIES), host_cap.capabilities);
>>>>>>> 25ac6e0f

	printf("Completed perf capability tests.\n");
	kvm_vm_free(vm);
	return 0;
}<|MERGE_RESOLUTION|>--- conflicted
+++ resolved
@@ -66,15 +66,8 @@
 
 int main(int argc, char *argv[])
 {
-<<<<<<< HEAD
-	const struct kvm_cpuid_entry2 *entry_a_0;
-	struct kvm_vm *vm;
-	struct kvm_vcpu *vcpu;
-	int ret;
-=======
 	pthread_t cpu_thread;
 	const struct kvm_cpuid_entry2 *entry_a_0;
->>>>>>> 25ac6e0f
 	union cpuid10_eax eax;
 	union perf_capabilities host_cap;
 	uint64_t val;
@@ -83,46 +76,6 @@
 	host_cap.capabilities &= (PMU_CAP_FW_WRITES | PMU_CAP_LBR_FMT);
 
 	/* Create VM */
-<<<<<<< HEAD
-	vm = vm_create_with_one_vcpu(&vcpu, guest_code);
-
-	TEST_REQUIRE(kvm_cpu_has(X86_FEATURE_PDCM));
-
-	TEST_REQUIRE(kvm_get_cpuid_max_basic() >= 0xa);
-	entry_a_0 = kvm_get_supported_cpuid_entry(0xa);
-
-	eax.full = entry_a_0->eax;
-	__TEST_REQUIRE(eax.split.version_id, "PMU is not supported by the vCPU");
-
-	/* testcase 1, set capabilities when we have PDCM bit */
-	vcpu_set_msr(vcpu, MSR_IA32_PERF_CAPABILITIES, PMU_CAP_FW_WRITES);
-
-	/* check capabilities can be retrieved with KVM_GET_MSR */
-	ASSERT_EQ(vcpu_get_msr(vcpu, MSR_IA32_PERF_CAPABILITIES), PMU_CAP_FW_WRITES);
-
-	/* check whatever we write with KVM_SET_MSR is _not_ modified */
-	vcpu_run(vcpu);
-	ASSERT_EQ(vcpu_get_msr(vcpu, MSR_IA32_PERF_CAPABILITIES), PMU_CAP_FW_WRITES);
-
-	/* testcase 2, check valid LBR formats are accepted */
-	vcpu_set_msr(vcpu, MSR_IA32_PERF_CAPABILITIES, 0);
-	ASSERT_EQ(vcpu_get_msr(vcpu, MSR_IA32_PERF_CAPABILITIES), 0);
-
-	vcpu_set_msr(vcpu, MSR_IA32_PERF_CAPABILITIES, host_cap.lbr_format);
-	ASSERT_EQ(vcpu_get_msr(vcpu, MSR_IA32_PERF_CAPABILITIES), (u64)host_cap.lbr_format);
-
-	/*
-	 * Testcase 3, check that an "invalid" LBR format is rejected.  Only an
-	 * exact match of the host's format (and 0/disabled) is allowed.
-	 */
-	for (val = 1; val <= PMU_CAP_LBR_FMT; val++) {
-		if (val == (host_cap.capabilities & PMU_CAP_LBR_FMT))
-			continue;
-
-		ret = _vcpu_set_msr(vcpu, MSR_IA32_PERF_CAPABILITIES, val);
-		TEST_ASSERT(!ret, "Bad LBR FMT = 0x%lx didn't fail", val);
-	}
-=======
 	vm = vm_create(1);
 	vcpu = vm_vcpu_add(vm, 1, guest_code);
 
@@ -168,7 +121,6 @@
 		    "Update PERF_CAPABILITIES after VCPU_RUN didn't fail.");
 
 	ASSERT_EQ(vcpu_get_msr(vcpu, MSR_IA32_PERF_CAPABILITIES), host_cap.capabilities);
->>>>>>> 25ac6e0f
 
 	printf("Completed perf capability tests.\n");
 	kvm_vm_free(vm);
